--- conflicted
+++ resolved
@@ -51,22 +51,18 @@
 static void _q_send (struct oio_events_queue_s *self, gchar *msg);
 static void _q_send_overwritable(struct oio_events_queue_s *self, gchar *key, gchar *msg);
 static gboolean _q_is_stalled (struct oio_events_queue_s *self);
+static void _q_set_buffering(struct oio_events_queue_s *self, gint64 v);
 static GError * _q_run (struct oio_events_queue_s *self,
 		gboolean (*running) (gboolean pending));
 
 static struct oio_events_queue_vtable_s vtable_AGENT =
 {
-<<<<<<< HEAD
-	_q_destroy, _q_send, _q_send_overwritable, _q_is_stalled, _q_run
-=======
 	.destroy = _q_destroy,
 	.send = _q_send,
 	.send_overwritable = _q_send_overwritable,
 	.is_stalled = _q_is_stalled,
-	.set_max_pending = _q_set_max_pending,
 	.set_buffering = _q_set_buffering,
 	.run = _q_run
->>>>>>> 94af2ac8
 };
 
 struct _queue_AGENT_s
@@ -85,6 +81,15 @@
 	/* used to compute the event id */
 	guint16 procid;
 	guint32 counter;
+
+	/* how many events are received each time the queue becomes active.
+	   A low value helps preventing starvation but leads to more contexts
+	   switches. */
+	guint max_recv_per_round;
+
+	/* how many events may be stored in the queue, before the queue reports
+	   a stalled state. */
+	guint max_events_in_queue;
 
 	/* stats on events streams, managed only by the ZMQ2AGENT thead */
 	guint64 counter_received;
@@ -126,13 +131,20 @@
 	self->vtable = &vtable_AGENT;
 	self->queue = g_async_queue_new ();
 	self->url = g_strdup (zurl);
+	self->max_recv_per_round = 32;
 	self->procid = getpid();
-
-	oio_events_queue_buffer_init(&self->buffer);
-
+	oio_events_queue_buffer_init(&(self->buffer), 1 * G_TIME_SPAN_SECOND);
 	*out = (struct oio_events_queue_s *) self;
 	return NULL;
 }
+
+static void
+_q_set_buffering(struct oio_events_queue_s *self, gint64 v)
+{
+	struct _queue_AGENT_s *q = (struct _queue_AGENT_s *)self;
+	oio_events_queue_buffer_set_delay(&(q->buffer), v);
+}
+
 
 static void
 _q_destroy (struct oio_events_queue_s *self)
@@ -313,13 +325,16 @@
 				rc = 0; // make it break
 		}
 		zmq_msg_close (&msg);
-	} while (rc > 0 && i++ < oio_events_zmq_max_recv);
+	} while (rc > 0 && i++ < ctx->q->max_recv_per_round);
 	return !ended;
 }
 
 static void
 _zmq2agent_worker (struct _zmq2agent_ctx_s *ctx)
 {
+	/* XXX(jfs): a dedicated PRNG avoids locking the glib's PRNG for each call
+	   (such global locks are present in the GLib) and opening it with a seed
+	   from the glib's PRNG avoids syscalls to the special file /dev/urandom */
 	gint64 last_debug = oio_ext_monotonic_time ();
 
 	zmq_pollitem_t pi[2] = {
@@ -390,8 +405,9 @@
 {
 	while (ctx->running (_gq2zmq_has_pending (ctx))) {
 		struct _queue_AGENT_s *q = (struct _queue_AGENT_s*) ctx->q;
-		guint max =
-				(q->max_events_in_queue - g_async_queue_length(q->queue)) / 2;
+		guint max = (oio_events_common_max_pending -
+						g_async_queue_length(q->queue))
+					/ 2;
 		oio_events_queue_send_buffered((struct oio_events_queue_s *)ctx->q,
 				&(ctx->q->buffer), max);
 		gchar *tmp =
