/*
OpenIO SDS proxy
Copyright (C) 2015-2019 OpenIO SAS, as part of OpenIO SDS

This program is free software: you can redistribute it and/or modify
it under the terms of the GNU Affero General Public License as
published by the Free Software Foundation, either version 3 of the
License, or (at your option) any later version.

This program is distributed in the hope that it will be useful,
but WITHOUT ANY WARRANTY; without even the implied warranty of
MERCHANTABILITY or FITNESS FOR A PARTICULAR PURPOSE.  See the
GNU Affero General Public License for more details.

You should have received a copy of the GNU Affero General Public License
along with this program.  If not, see <http://www.gnu.org/licenses/>.
*/

#include "common.h"

gchar **
proxy_get_cs_urlv (void)
{
	g_rw_lock_reader_lock (&csurl_rwlock);
	gchar **cs = g_strdupv(csurl);
	g_rw_lock_reader_unlock (&csurl_rwlock);

	oio_ext_array_shuffle((void**)cs, g_strv_length(cs));
	return cs;
}

gboolean
validate_namespace (const char * ns)
{
	return 0 == strcmp (ns, ns_name);
}

gboolean
validate_srvtype (const char * n)
{
	gboolean rc = FALSE;
	NSINFO_READ(if (srvtypes) {
		for (gchar ** p = srvtypes; !rc && *p; ++p)
			rc = !strcmp (*p, n);
	});
	return rc;
}

gboolean
service_is_ok (gconstpointer k)
{
	gpointer v;
	SRV_READ(v = lru_tree_get (srv_down, k));
	return v == NULL;
}

void
service_invalidate (gconstpointer k)
{
	gchar *k0 = g_strdup((const char *)k);
	SRV_WRITE(lru_tree_insert (srv_down, k0, GINT_TO_POINTER(1)));
	if (GRID_DEBUG_ENABLED())
		GRID_DEBUG("invalid at %lu %s", oio_ext_monotonic_seconds(), (const char*)k);
}

static gboolean
service_is_slave (const char *obj, const char *master)
{
	gboolean rc;
	MASTER_READ(
		gchar *v = lru_tree_get(srv_master, obj);
		rc = (v != NULL) && strcmp(v, master));
	return rc;
}

static gboolean
service_is_master (const char *obj, const char *master)
{
	gboolean rc;
	MASTER_READ(
		gchar *v = lru_tree_get(srv_master, obj);
		rc = (v != NULL) && !strcmp(v, master));
	return rc;
}

static void
service_learn_master (const char *obj, const char *master)
{
	gchar *k = g_strdup (obj), *v = g_strdup (master);
	MASTER_WRITE(lru_tree_insert(srv_master, k, v));
}

static void
service_forget_master(const char *obj)
{
	MASTER_WRITE(lru_tree_remove(srv_master, obj));
}

const char *
_req_get_option (struct req_args_s *args, const char *name)
{
	gsize namelen = strlen(name);
	gchar *needle = g_alloca(namelen+2);
	memcpy(needle, name, namelen);
	needle[namelen] = '=';
	needle[namelen+1] = 0;

	if (args->req_uri->query_tokens) {
		for (gchar **p=args->req_uri->query_tokens; *p ;++p) {
			if (g_str_has_prefix(*p, needle))
				return (*p) + namelen + 1;
		}
	}
	return NULL;
}

const char *
_req_get_token (struct req_args_s *args, const char *name)
{
	return path_matching_get_variable (args->matchings[0], name);
}

enum http_rc_e
rest_action (struct req_args_s *args,
		enum http_rc_e (*handler) (struct req_args_s *, json_object *))
{
	json_object *jbody = NULL;
	GError *err = JSON_parse_gba(args->rq->body, &jbody);
	if (err) return _reply_format_error (args, err);
	enum http_rc_e rc = handler(args, jbody);
	json_object_put (jbody);
	return rc;
}

/* -------------------------------------------------------------------------- */

#ifdef HAVE_EXTRA_DEBUG
static void
_debug_services (const char *tag, gchar **m1uv)
{
	if (!GRID_TRACE_ENABLED()) return;
	gchar *tmp = g_strjoinv(",", m1uv);
	GRID_TRACE("%s%s", tag, tmp);
	g_free (tmp);
}
#else
# define _debug_services(...)
#endif

static void _sort_services (struct client_ctx_s *ctx,
		const char *k, gchar **m1uv) {
	_debug_services ("PRE sort: ", m1uv);

	gsize len = g_strv_length (m1uv);
	gsize pivot = len;

	/* prefer services recently available */
	if (pivot > 1)
		pivot = oio_ext_array_partition ((void**)m1uv, pivot, service_is_ok);

	/* among the available services, prefer those expected SLAVE/MASTER */
	if (pivot > 1 && (ctx->which == CLIENT_PREFER_MASTER
			|| ctx->which == CLIENT_PREFER_SLAVE)) {
		gboolean _master (gconstpointer p) { return service_is_master (k, p); }
		gboolean _slave (gconstpointer p) { return service_is_slave (k, p); }
		switch (ctx->which) {
			case CLIENT_PREFER_SLAVE:
				pivot = oio_ext_array_partition ((void**)m1uv, pivot, _slave);
				break;
			case CLIENT_PREFER_MASTER:
				pivot = oio_ext_array_partition ((void**)m1uv, pivot, _master);
				break;
			default:
				break;
		}
	}

	if (oio_proxy_srv_shuffle) {
		switch (pivot) {
			case 1:
				break;
			case 0:
				/* If no available & preferred service, shuffle them */
				if (len > 1)
					pivot = len;
				else
					break;
				// FALLTHROUGH
			default:
				/* If multiple available & preferred services, shuffle them */
				oio_ext_array_shuffle((void**)m1uv, pivot);
		}
	}

	_debug_services ("POST sort: ", m1uv);
}

enum proxy_preference_e _prefer_slave(void) {
	if (flag_prefer_master_for_read)
		return CLIENT_PREFER_MASTER;
	if (flag_prefer_slave_for_read)
		return CLIENT_PREFER_SLAVE;
	return CLIENT_PREFER_NONE;
}

enum proxy_preference_e _prefer_master(void) {
	if (flag_prefer_master_for_write)
		return CLIENT_PREFER_MASTER;
	return CLIENT_PREFER_NONE;
}

static gboolean _on_reply (gpointer p, MESSAGE reply) {
	GByteArray **pbody = p, *b = NULL;
	EXTRA_ASSERT (pbody != NULL);
	GError *e = metautils_message_extract_body_gba (reply, &b);
	if (e)
		g_clear_error (&e);
	else {
		if (*pbody) g_byte_array_unref (*pbody);
		*pbody = b;
	}
	return TRUE;
}

static gchar *
_election_key(struct client_ctx_s *ctx)
{
	return g_strconcat (ctx->name.base, "/", ctx->name.type, NULL);
}

static gboolean
error_clue_for_decache(GError *err)
{
	if (!err)
		return FALSE;
	switch (err->code) {
		case CODE_CONTAINER_NOTFOUND:
		/* DO NOT consider CODE_USER_NOTFOUND as a valid reason
		 * to trigger a decache. This is a normal return code */
		case CODE_RANGE_NOTFOUND:
		case CODE_SRVTYPE_NOTMANAGED:
		case CODE_ACCOUNT_NOTFOUND:
			return TRUE;
		default:
			return FALSE;
	}
}

static gboolean
context_clue_for_decache(struct client_ctx_s *ctx)
{
	if (!ctx->errorv)
		return FALSE;
	for (guint i=0; i < ctx->count; ++i) {
		if (error_clue_for_decache(ctx->errorv[i]))
			return TRUE;
	}
	return FALSE;
}

void
cache_flush_user(struct req_args_s *args, struct client_ctx_s *ctx)
{
<<<<<<< HEAD
	static const char types[][LIMIT_LENGTH_SRVTYPE] = {
		NAME_SRVTYPE_META0,
		NAME_SRVTYPE_META1,
		NAME_SRVTYPE_META2,
	};

=======
>>>>>>> bab9cb8e
	GRID_DEBUG("Suspected stale cache entry for [%s] [%s]",
			ctx->type, oio_url_get(args->url, OIOURL_WHOLE));

	hc_decache_reference_service (resolver, args->url, NAME_SRVTYPE_META2);
<<<<<<< HEAD

	for (int i=0; i<3 ;++i) {
		gchar *k = g_strconcat(ctx->name.base, "/", types[i], NULL);
		service_forget_master(k);
		g_free(k);
	}
=======
	gchar *k = g_strconcat(ctx->name.base, "/", NAME_SRVTYPE_META2, NULL);
	service_forget_master(k);
	g_free(k);
>>>>>>> bab9cb8e
}

static GError *
gridd_request_replicated (struct req_args_s *args, struct client_ctx_s *ctx,
		request_packer_f pack)
{
	gboolean retry = TRUE;
	GError *err = NULL;
	gchar **m1uv = NULL;
	EXTRA_ASSERT (ctx != NULL);

	gchar *election_key = _election_key(ctx);
	STRING_STACKIFY(election_key);

	const gint64 deadline = oio_ext_get_deadline();

	const gint64 req_start = oio_ext_monotonic_time();

	/* Locate the services */
label_retry:
	if (ctx->which == CLIENT_SPECIFIED) {
		const char *service_id = SERVICE_ID();
		EXTRA_ASSERT(service_id != NULL);
		m1uv = g_strsplit(service_id, OIO_CSV_SEP, -1);
	} else if (*ctx->type == '#') {
		err = hc_resolve_reference_directory(
				resolver, ctx->url, &m1uv, deadline);
	} else {
		err = hc_resolve_reference_service(
				resolver, ctx->url, ctx->type, &m1uv, deadline);
	}

	if (err) {
		EXTRA_ASSERT(m1uv == NULL);
		if (retry && err->code == CODE_RANGE_NOTFOUND) {
			retry = FALSE;
			hc_decache_reference(resolver, ctx->url);
			goto label_retry;
		} else {
			g_prefix_error(&err, "Directory error: ");
		}
	} else {
		EXTRA_ASSERT(m1uv != NULL);
		if (*ctx->type == '#' && ctx->which != CLIENT_SPECIFIED) {
			/* when looking for a directory service, the resolver always replies
			 * all the services involved. Let's keep only the services with the
			 * targeted type */
			gchar **tmp = meta1_url_filter_typed (
					(const char * const *)m1uv, ctx->type+1);
			if (m1uv)
				g_strfreev(m1uv);
			m1uv = tmp;
			meta1_urlv_shift_addr(m1uv);
		} else if (!*m1uv) {
			g_strfreev (m1uv);
			return NEWERROR (CODE_CONTAINER_NOTFOUND, "No service located");
		}

		/* We found some locations, let's keep only the URL part */
		meta1_urlv_shift_addr (m1uv);
		/* let's prefer the services requested (master, slave, etc) */
		_sort_services (ctx, election_key, m1uv);
	}
	const gint64 resolve_end = oio_ext_monotonic_time();
	ctx->resolve_duration = resolve_end - req_start;
	if (err)
		return err;

	/* Perform the sequence of requests. */
	GPtrArray
		*urlv = g_ptr_array_new (), /* <gchar*> */
		*errorv = g_ptr_array_new (), /* <GError*> */
		*bodyv = g_ptr_array_new (); /* <GByteArray*> */

	NAME2CONST(n, ctx->name);
	GByteArray *packed = pack(&n);

	gboolean stop = FALSE;
	for (gchar **pu = m1uv; *pu && !stop; ++pu) {
		const char *url = pu[0];
		const char *next_url = pu[1];
		GByteArray *body = NULL;

		struct gridd_client_s *client = gridd_client_create_empty();
		if (!client) {
			err = SYSERR("Memory allocation error");
		} else {
			err = gridd_client_connect_url(client, url);
			if (err) {
				GRID_WARN("Invalid peer [%s]", url);
				err->code = ERRCODE_CONN_NOROUTE;
			}
		}

		if (!err) {
			/* TODO ensure the service match the expected TYPE and SEQ */
			if (!ctx->decoder) {
				err = gridd_client_request(client, packed, &body, _on_reply);
			} else {
				err = gridd_client_request(client, packed, ctx->decoder_data, ctx->decoder);
			}
		}

		if (!err) {
#ifdef HAVE_ENBUG
			gint32 threshold = 0;
			if (url == m1uv[0] && !next_url)
				threshold = oio_proxy_request_failure_threshold_alone;
			else if (url == m1uv[0])
				threshold = oio_proxy_request_failure_threshold_first;
			else if (next_url == NULL)
				threshold = oio_proxy_request_failure_threshold_last;
			else
				threshold = oio_proxy_request_failure_threshold_middle;
			if (threshold >= oio_ext_rand_int_range(1, 100)) {
				err = NEWERROR(CODE_AVOIDED, "FAKE ERROR");
			} else {
#endif /* HAVE_ENBUG */
				/* Send a unitary request */
				if (ctx->which == CLIENT_RUN_ALL
						|| ctx->which == CLIENT_SPECIFIED)
					gridd_client_no_redirect (client);
				gridd_client_start (client);
				gridd_client_set_timeout (client,
					oio_clamp_timeout(proxy_timeout_common, deadline));
				if (!(err = gridd_client_loop (client)))
					err = gridd_client_error (client);
#ifdef HAVE_ENBUG
			}
#endif
		}

		/* ensure an output for that request: each array (url, body, error)
		 * must contain the corresponding item. */
		if (err) {
			GRID_DEBUG("ERROR %s -> (%d) %s", url, err->code, err->message);
			g_ptr_array_add (errorv, g_error_copy(err));
			if (!body)
				body = g_byte_array_new();
			else
				g_byte_array_set_size(body, 0);
		} else {
			g_ptr_array_add (errorv, NEWERROR(CODE_FINAL_OK, "OK"));
			if (!body)
				body = g_byte_array_new();
		}
		g_ptr_array_add (bodyv, body);
		g_ptr_array_add (urlv, g_strdup(url));

		/* If there is no error that indicate a wrong cache entry, we can
		 * check for a possible redirection to update the cache of master */
		if ((!err || !error_clue_for_decache(err))
				&& (flag_prefer_master_for_read ||
					flag_prefer_slave_for_read ||
					flag_prefer_master_for_write)) {
			const char *actual = client ? gridd_client_url(client) : NULL;
			if (actual && 0 != strcmp(actual, url)) {
				// TODO(jfs): maybe save the ID instead (or remove this mark)
				service_learn_master(election_key, actual);
			}
		}

		if (err) {
			if (CODE_IS_NETWORK_ERROR(err->code)) {
				/* the target service is in bad shape, let's avoid it for
				 * the subsequent requests. */
				service_invalidate(url);

				/* TODO(jfs): should we let the client retry or occupy a
				 * thread in the proxy to make all the necessary retries ? */

				/* that error is not strong enough to stop the iteration, we
				 * just try with another service */
				g_clear_error (&err);

				/* But if we expected at least one service to respond,
				 * and we still encounter that error with the last URL of the
				 * array (!pu[1]), then this is an overall error that we should return. */
				if ((ctx->which != CLIENT_RUN_ALL
						&& ctx->which != CLIENT_SPECIFIED) && !next_url) {
					err = BUSY("No service replied");
					stop = TRUE;
				}
			} else if (CODE_IS_RETRY(err->code)) {
				/* the target service is in bad shape, let's avoid it for
				 * the subsequent requests. And we currently we choose to
				 * stop the iteration and let the retry be achieved in the
				 * client SDK. This error is a clue that the other replicas
				 * will also be overloaded. */
				service_invalidate(url);
				stop = TRUE;
			} else if (ctx->which == CLIENT_RUN_ALL
					|| ctx->which == CLIENT_SPECIFIED) {
				/* All the services must be reached, let's just remind the
				 * error (already done) and continue to the next service */
				g_clear_error (&err);
			} else {
				stop = TRUE;
			}
		} else {
			if (ctx->which != CLIENT_RUN_ALL && ctx->which != CLIENT_SPECIFIED)
				stop = TRUE;
		}

		if (client) {
			gridd_client_free (client);
			client = NULL;
		}
	}
	ctx->request_duration = oio_ext_monotonic_time() - resolve_end;

	EXTRA_ASSERT(urlv->len == bodyv->len);
	EXTRA_ASSERT(urlv->len == errorv->len);

	g_byte_array_unref (packed);
	g_strfreev (m1uv);

#define FinishArray(Out,Type,Var) do { \
	g_ptr_array_add (Var, NULL); \
	Out = (Type **) g_ptr_array_free (Var, FALSE); \
	Var = NULL; \
} while (0)

	ctx->count = urlv->len;
	FinishArray(ctx->urlv, gchar, urlv);
	FinishArray(ctx->bodyv, GByteArray, bodyv);
	FinishArray(ctx->errorv, GError, errorv);

	return err;
}

GError *
gridd_request_replicated_with_retry (struct req_args_s *args,
		struct client_ctx_s *ctx, request_packer_f pack)
{
	GError *err = NULL;
	gint attempts = 3;
retry:
	err = gridd_request_replicated(args, ctx, pack);
	if (error_clue_for_decache(err) || context_clue_for_decache(ctx)) {
		cache_flush_user(args, ctx);
		if (attempts-- > 0) {
			if (err)
				g_clear_error(&err);
			client_clean(ctx);
			goto retry;
		}
	}
	return err;
}

/* -------------------------------------------------------------------------- */

static gboolean _has_flag_in_headers (struct req_args_s *args,
		const char *header, const char *flag) {
	const char *v = g_tree_lookup(args->rq->tree_headers, header);
	if (!v)	return FALSE;

	gchar **tokens = g_strsplit (v, ",", -1);
	if (!tokens) return FALSE;

	gboolean rc = FALSE;
	for (gchar **p=tokens; *p ;++p) {
		*p = g_strstrip (*p);
		if (!g_ascii_strcasecmp(flag, *p)) {
			rc = TRUE;
			break;
		}
	}
	g_strfreev (tokens);
	return rc;
}

gboolean _request_get_flag (struct req_args_s *args, const char *flag) {
	const gchar *v = OPT(flag);
	if (NULL != v)
		return oio_str_parse_bool(v, FALSE);
	return _has_flag_in_headers (args, PROXYD_HEADER_MODE, flag);
}

void service_learn (const char *key) {
	gchar *k = g_strdup(key);
	SRV_WRITE(lru_tree_insert(srv_known, k, GINT_TO_POINTER(1)));
}

gboolean service_is_known (const char *key) {
	gboolean known = FALSE;
	SRV_READ(known = (NULL != lru_tree_get (srv_known, key)));
	return known;
}

GBytes **NOLOCK_service_lookup_wanted (const char *type) {
	if (!wanted_prepared)
		return NULL;
	for (GBytes **pw=wanted_prepared ; *pw ; pw++) {
		if (!strcmp (type, (const char*)g_bytes_get_data(*pw,NULL)))
			return pw;
	}
	return NULL;
}

void service_remember_wanted (const char *type) {
	gsize i;
	WANTED_WRITE(
	if (!wanted_srvtypes) {
		wanted_srvtypes = g_malloc0 (8 * sizeof(void*));
		wanted_srvtypes[0] = g_strdup (type);
	} else {
		for (i=0; wanted_srvtypes[i] ;++i) {
			if (!strcmp(type, wanted_srvtypes[i]))
				break;
		}
		if (NULL == wanted_srvtypes[i]) {
			wanted_srvtypes = g_realloc (wanted_srvtypes, sizeof(gchar*) * (i+2));
			wanted_srvtypes[i] = g_strdup (type);
			wanted_srvtypes[i+1] = NULL;
		}
	});
}

GBytes* service_is_wanted (const char *type) {
	GBytes *out = NULL;
	WANTED_READ(do {
		GBytes **pold = NOLOCK_service_lookup_wanted (type);
		if (pold)
			out = g_bytes_ref (*pold);
	} while (0));
	return out;
}

void client_init (struct client_ctx_s *ctx, struct req_args_s *args,
		const char *srvtype, gint64 seq) {
	memset(ctx, 0, sizeof(*ctx));
	ctx->url = args->url;
	ctx->type = srvtype;
	ctx->seq = seq;
	sqlx_inline_name_fill_type_asis (&ctx->name, args->url,
			*srvtype == '#' ? srvtype+1 : srvtype, ctx->seq);
	if (SERVICE_ID())
		ctx->which = CLIENT_SPECIFIED;
	else
		ctx->which = CLIENT_PREFER_NONE;
}

void client_clean (struct client_ctx_s *ctx) {
	if (ctx->urlv) {
		g_strfreev (ctx->urlv);
		ctx->urlv = NULL;
	}
	if (ctx->errorv) {
		for (GError **pe=ctx->errorv; *pe ;pe++)
			g_clear_error(pe);
		g_free (ctx->errorv);
		ctx->errorv = NULL;
	}
	if (ctx->bodyv) {
		metautils_gba_cleanv (ctx->bodyv);
		ctx->bodyv = NULL;
	}
}

GError * KV_read_properties (struct json_object *j, gchar ***out,
		const char *section, gboolean fail_if_empty) {

	EXTRA_ASSERT(out != NULL);
	EXTRA_ASSERT(oio_str_is_set(section));

	*out = NULL;
	if (!json_object_is_type(j, json_type_object))
		return BADREQ("Object argument expected");
	struct json_object *jprops = NULL;

	if (!json_object_object_get_ex(j, section, &jprops)) {
		if (fail_if_empty)
			return BADREQ("No \"%s\" field", section);
		*out = g_malloc0(sizeof(gchar*));
		return NULL;
	}

	GError *err = NULL;
	if (!json_object_is_type(jprops, json_type_object)) {
		err = BADREQ("Bad \"%s\" field", section);
	} else {
		err = KV_decode_object(jprops, out);
	}

	return err;
}

GError * KV_read_usersys_properties (struct json_object *j, gchar ***out) {
	gchar **user = NULL;
	GError *err = KV_read_properties(j, &user, "properties", FALSE);
	if (err)
		return err;

	gchar **sys = NULL;
	err = KV_read_properties(j, &sys, "system", FALSE);
	if (err) {
		g_strfreev(user);
		return err;
	}

	for (gchar **p = user; *p && *(p + 1); p += 2)
		oio_str_reuse(p, g_strconcat("user.", *p, NULL));
	gchar **kv = (gchar **) oio_ext_array_concat((gpointer) user, (gpointer) sys);
	g_free(user);
	g_free(sys);
	*out = kv;
	return NULL;
}

static gboolean
_cb_exec_and_concat (GByteArray *tmp, MESSAGE reply)
{
	gsize bsize = 0;
	void *b = metautils_message_get_BODY(reply, &bsize);
	if (b && bsize)
		g_byte_array_append(tmp, b, bsize);
	return TRUE;
}

GError *
gridd_client_exec_and_concat_string (const gchar *to, gdouble seconds,
		GByteArray *req, gchar **out)
{
	EXTRA_ASSERT(to != NULL);
	EXTRA_ASSERT(out == NULL || *out == NULL);

	GError *err = NULL;
	GByteArray *tmp = g_byte_array_sized_new(512);

	struct gridd_client_s *client = gridd_client_create(
			to, req, tmp, (client_on_reply)_cb_exec_and_concat);
	g_byte_array_unref (req);
	req = NULL;

	if (!client) {
		return SYSERR("client creation");
	} else {
		if (seconds > 0.0)
			gridd_client_set_timeout (client, seconds);
		gridd_client_set_avoidance(client, FALSE);
		err = gridd_client_run (client);
		gridd_client_free (client);
	}

	if (!err && out) {
		g_byte_array_append (tmp, (guint8*)"", 1);
		*out = (gchar*) g_byte_array_free (tmp, FALSE);
		tmp = NULL;
	}
	if (tmp)
		g_byte_array_free (tmp, TRUE);

	return err;
}<|MERGE_RESOLUTION|>--- conflicted
+++ resolved
@@ -261,31 +261,13 @@
 void
 cache_flush_user(struct req_args_s *args, struct client_ctx_s *ctx)
 {
-<<<<<<< HEAD
-	static const char types[][LIMIT_LENGTH_SRVTYPE] = {
-		NAME_SRVTYPE_META0,
-		NAME_SRVTYPE_META1,
-		NAME_SRVTYPE_META2,
-	};
-
-=======
->>>>>>> bab9cb8e
 	GRID_DEBUG("Suspected stale cache entry for [%s] [%s]",
 			ctx->type, oio_url_get(args->url, OIOURL_WHOLE));
 
 	hc_decache_reference_service (resolver, args->url, NAME_SRVTYPE_META2);
-<<<<<<< HEAD
-
-	for (int i=0; i<3 ;++i) {
-		gchar *k = g_strconcat(ctx->name.base, "/", types[i], NULL);
-		service_forget_master(k);
-		g_free(k);
-	}
-=======
 	gchar *k = g_strconcat(ctx->name.base, "/", NAME_SRVTYPE_META2, NULL);
 	service_forget_master(k);
 	g_free(k);
->>>>>>> bab9cb8e
 }
 
 static GError *
