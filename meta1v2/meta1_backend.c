--- conflicted
+++ resolved
@@ -96,22 +96,19 @@
 	m1->svcupdate = service_update_policies_create();
 	m1->nb_digits = oio_ns_meta1_digits;
 
-<<<<<<< HEAD
 	GError *err;
 
 	err = _init_notifiers(m1, ns);
 	if (err) {
-		GRID_WARN("Events queue startup failed: (%d) %s", err->code, err->message);
+		GRID_WARN("Events queue startup failed: (%d) %s",
+				err->code, err->message);
 		goto exit;
 	}
 
-	*out = m1;
-=======
 	*result = m1;
 
 	GRID_DEBUG("M1V2 backend created for NS[%s] and repo[%p]",
 			m1->ns_name, m1->repo);
->>>>>>> 382c9b5e
 	return NULL;
 exit:
 	meta1_backend_clean(m1);
