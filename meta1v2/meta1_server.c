/*
OpenIO SDS meta1v2
Copyright (C) 2014 Worldline, as part of Redcurrant
Copyright (C) 2015-2017 OpenIO SAS, as part of OpenIO SDS

This program is free software: you can redistribute it and/or modify
it under the terms of the GNU Affero General Public License as
published by the Free Software Foundation, either version 3 of the
License, or (at your option) any later version.

This program is distributed in the hope that it will be useful,
but WITHOUT ANY WARRANTY; without even the implied warranty of
MERCHANTABILITY or FITNESS FOR A PARTICULAR PURPOSE.  See the
GNU Affero General Public License for more details.

You should have received a copy of the GNU Affero General Public License
along with this program.  If not, see <http://www.gnu.org/licenses/>.
*/

#include <stdlib.h>
#include <stddef.h>
#include <errno.h>
#include <string.h>
#include <sys/resource.h>

#include <metautils/lib/metautils.h>
#include <metautils/lib/common_variables.h>
#include <cluster/lib/gridcluster.h>
#include <server/network_server.h>
#include <server/transport_gridd.h>
#include <sqliterepo/sqliterepo.h>
#include <sqliterepo/election.h>
#include <sqliterepo/replication_dispatcher.h>
#include <sqlx/sqlx_service.h>
#include <resolver/hc_resolver.h>

#include "./internals.h"
#include "./meta1_backend.h"
#include "./meta1_backend_internals.h"
#include "./meta1_prefixes.h"
#include "./meta1_gridd_dispatcher.h"

static struct meta1_backend_s *m1 = NULL;
static volatile gboolean already_succeeded = FALSE;
static volatile gboolean decache_requested = FALSE;

static GError*
_reload_prefixes(struct sqlx_service_s *ss, gboolean init)
{
	gboolean meta0_ok = FALSE;
	GArray *updated_prefixes=NULL;
	struct meta1_prefixes_set_s *m1ps = meta1_backend_get_prefixes(m1);
	GError *err = meta1_prefixes_load(m1ps, ss->ns_name, ss->url->str,
			&updated_prefixes, &meta0_ok, m1->nb_digits,
			oio_ext_monotonic_time() + G_TIME_SPAN_MINUTE);
	if (err) {
		g_prefix_error(&err, "Reload error: ");
		if (updated_prefixes)
			g_array_free(updated_prefixes, TRUE);
		return err;
	}

	if (meta0_ok)
		already_succeeded = TRUE;

	if (updated_prefixes && !init) {
		if (updated_prefixes->len)
			GRID_INFO("RELOAD prefix, nb updated prefixes %d",updated_prefixes->len);

		for (guint i = 0; i < updated_prefixes->len ; i++) {
			const guint16 prefix = g_array_index(updated_prefixes, guint16, i);
			const guint8* bin = (guint8*)&prefix;
			if (!meta1_prefixes_is_managed(m1ps, bin)) {
				gchar name[5];
				meta1_backend_basename(m1, bin, name, sizeof(name));
				struct sqlx_name_s n = {.base=name, .type=NAME_SRVTYPE_META1, .ns=ss->ns_name};
				err = election_exit(ss->election_manager, &n);
				if (err) {
					GRID_WARN("SQLX error : (%d) %s", err->code, err->message);
					g_clear_error(&err);
				}
			}
		}
	}

	if (updated_prefixes)
		g_array_free(updated_prefixes, TRUE);

	return NULL;
}

static void
_task_reload_prefixes(gpointer p)
{
	static volatile guint tick_reload = 0;

<<<<<<< HEAD
	if (already_succeeded && 0 != (tick_reload++ % 61))
=======
	if (decache_requested) {
		decache_requested = FALSE;
		already_succeeded = FALSE;
		tick_reload = 0;
	}

	if (already_succeeded && 0 != (tick_reload++ % 32))
>>>>>>> 0bdaa942
		return;

	GError *err = _reload_prefixes(PSRV(p), FALSE);
	if (err) {
		GRID_WARN("Failed to reload the meta1 prefixes : (%d) %s",
				err->code, err->message);
		g_clear_error(&err);
	}
}

static void
_task_reload_policies(gpointer p)
{
	GError *err = NULL;
	gchar *cfg = oio_var_get_string(oio_ns_service_update_policy);
	if (!cfg) {
		err = NEWERROR(EINVAL, "Invalid parameter");
	} else {
		err = service_update_reconfigure(meta1_backend_get_svcupdate(m1), cfg);
		g_free(cfg);
	}

	if (!err) {
		GRID_TRACE("Service update policies reloaded");
	} else {
		GRID_WARN("Service update policy reload error [%s] : (%d) %s",
				PSRV(p)->ns_name, err->code, err->message);
		g_clear_error(&err);
	}
}

static GError *
_get_peers(struct sqlx_service_s *ss UNUSED, const struct sqlx_name_s *n,
		gboolean nocache, gchar ***result)
{
<<<<<<< HEAD
	(void) nocache;
	GError *err = NULL;
=======
	if (!n || !result)
		return SYSERR("BUG [%s:%s:%d]", __FUNCTION__, __FILE__, __LINE__);

	if (!g_str_has_prefix(n->type, NAME_SRVTYPE_META1))
		return BADREQ("Invalid type name");
	if (!oio_str_ishexa(n->base,4))
		return BADREQ("Invalid base name");

	/* normalizes the maybe-shortened base name: 4 xdigits, padded
	 * with zeroes if necessary. */
	guint8 cid[2] = {0,0};
	oio_str_hex2bin(n->base, cid, 2);

	if (nocache)
		decache_requested = TRUE;
>>>>>>> 0bdaa942

	gint64 seq = 1;
	gchar **peers = NULL;
	struct oio_url_s *u = oio_url_empty();
	oio_url_set(u, OIOURL_NS, ss->ns_name);

	if (!sqlx_name_extract(n, u, ss->service_config->srvtype, &seq)) {
		err = BADREQ("Invalid type name: '%s'", n->type);
	} else {
		err = hc_resolve_reference_directory(ss->resolver, u, &peers, oio_ext_get_deadline());
	}
	if (!err) {
		*result = meta1_url_filter_typed((const char * const *)peers, n->type);
		if (peers)
			g_strfreev(peers);
	}
	oio_url_clean(u);
	return err;
}

static gboolean
_post_config(struct sqlx_service_s *ss)
{
	GError *err = meta1_backend_init(&m1, ss->ns_name, ss->repository, ss->lb);
	if (NULL != err) {
		GRID_WARN("META1 backend init failure: (%d) %s", err->code, err->message);
		g_clear_error (&err);
		return FALSE;
	}

	/* tell the meta1 to load everything excepted the services that make
	 * no sense */
	g_snprintf(ss->srvtypes, sizeof(ss->srvtypes), "!%s,%s",
			NAME_SRVTYPE_META1, NAME_SRVTYPE_META0);

	transport_gridd_dispatcher_add_requests(ss->dispatcher,
			meta1_gridd_get_requests(), m1);

	gboolean done = FALSE;
	while (!done && grid_main_is_running ()) {
		/* Preloads the prefixes locally managed: It happens often that
		 * meta1 starts before gridagent, and _reload_prefixes() fails
		 * for this reason. */
		if (!(err = _reload_prefixes(ss, TRUE))) {
			done = TRUE;
			GRID_DEBUG("Prefix reloaded");
		} else {
			GRID_WARN("PREFIXES reload failure : (%d) %s", err->code, err->message);
			g_clear_error(&err);
			g_usleep(1 * G_TIME_SPAN_SECOND);
		}
	}
	if (!done) {
		GRID_INFO("Stopped while loading M0 prefixes");
		return FALSE;
	}

	grid_task_queue_register(ss->gtq_reload, 5,
			_task_reload_policies, NULL, ss);
	grid_task_queue_register(ss->gtq_reload, 1,
			(GDestroyNotify)sqlx_task_reload_lb, NULL, ss);
	grid_task_queue_register(ss->gtq_reload, 1,
			_task_reload_prefixes, NULL, ss);

	m1->notifier = ss->events_queue;

	return TRUE;
}

int
main(int argc, char ** argv)
{
	static struct sqlx_service_config_s cfg = {
		NAME_SRVTYPE_META1, "m1v2",
		"el/" NAME_SRVTYPE_META1, 1, 3,
		META1_SCHEMA, 1, 2,
		_get_peers, _post_config, NULL
	};
	int rc = sqlite_service_main(argc, argv, &cfg);
	if (m1)
		meta1_backend_clean(m1);
	return rc;
}
<|MERGE_RESOLUTION|>--- conflicted
+++ resolved
@@ -94,17 +94,13 @@
 {
 	static volatile guint tick_reload = 0;
 
-<<<<<<< HEAD
-	if (already_succeeded && 0 != (tick_reload++ % 61))
-=======
 	if (decache_requested) {
 		decache_requested = FALSE;
 		already_succeeded = FALSE;
 		tick_reload = 0;
 	}
 
-	if (already_succeeded && 0 != (tick_reload++ % 32))
->>>>>>> 0bdaa942
+	if (already_succeeded && 0 != (tick_reload++ % 61))
 		return;
 
 	GError *err = _reload_prefixes(PSRV(p), FALSE);
@@ -140,10 +136,7 @@
 _get_peers(struct sqlx_service_s *ss UNUSED, const struct sqlx_name_s *n,
 		gboolean nocache, gchar ***result)
 {
-<<<<<<< HEAD
-	(void) nocache;
 	GError *err = NULL;
-=======
 	if (!n || !result)
 		return SYSERR("BUG [%s:%s:%d]", __FUNCTION__, __FILE__, __LINE__);
 
@@ -159,7 +152,6 @@
 
 	if (nocache)
 		decache_requested = TRUE;
->>>>>>> 0bdaa942
 
 	gint64 seq = 1;
 	gchar **peers = NULL;
