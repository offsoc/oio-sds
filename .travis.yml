sudo: required
dist: xenial
language: c
addons:
  apt:
    sources:
    - sourceline: 'deb http://archive.ubuntu.com/ubuntu/ xenial-backports main restricted universe multiverse'
    - sourceline: 'deb http://mirror.openio.io/pub/repo/openio/sds/18.04/ubuntu/ xenial/'
      key_url: 'http://mirror.openio.io/pub/repo/openio/APT-GPG-KEY-OPENIO-0'
# Please keep the following list sorted!
    packages:
    - apache2
    - apache2-dev
    - attr
    - beanstalkd
    - bison
    - curl
    - flex
    - gdb
    - lcov
    - libapache2-mod-wsgi
    - libapreq2-dev
    - libattr1-dev
    - libcurl4-gnutls-dev
    - liberasurecode-dev
    - libglib2.0-dev
    - libjson-c-dev
    - libleveldb-dev
    - liblzo2-dev
    - libsqlite3-dev
    - libzmq3-dev
    - libzookeeper-mt-dev
    - openio-asn1c
    - openio-gridinit
    - python-all-dev
    - python-dev
    - python-pbr
    - python-setuptools
    - python-virtualenv
    - redis-server
    - redis-tools
    - sqlite3
    - zookeeper
    - zookeeper-bin
    - zookeeperd
services:
  - zookeeper
install:
  - virtualenv $HOME/oio && source $HOME/oio/bin/activate
  - pip install --upgrade pip setuptools virtualenv tox
  - pip install --upgrade -r all-requirements.txt -r test-requirements.txt
  - pip install --upgrade zkpython
<<<<<<< HEAD
  - go get gopkg.in/ini.v1 gopkg.in/tylerb/graceful.v1
  - go get golang.org/x/sys/unix
  - sudo bash -c "echo '/tmp/core.%p.%E' > /proc/sys/kernel/core_pattern"
  - mkdir /tmp/oio
  - git fetch --tags
  - git submodule update --init --recursive
=======
  - go get gopkg.in/ini.v1
>>>>>>> 0e23dbf9

env:
  global:
  - CMAKE_OPTS="-DENABLE_CODECOVERAGE=on -DCMAKE_INSTALL_PREFIX=/tmp/oio -DLD_LIBDIR=lib -DZK_LIBDIR=/usr/lib -DZK_INCDIR=/usr/include/zookeeper -DAPACHE2_LIBDIR=/usr/lib/apache2 -DAPACHE2_INCDIR=/usr/include/apache2 -DAPACHE2_MODDIR=/tmp/oio/lib/apache2/module"
  - G_DEBUG=fatal_warnings
  - G_DEBUG_LEVEL=W
  - ZK=127.0.0.1:2181
  - LD_LIBRARY_PATH=/tmp/oio/lib
  - PKG_CONFIG_PATH=/tmp/oio/lib/pkgconfig

jobs:
  fast_finish: true
  include:
    - stage: Fail Fast tests
      script: ./tools/oio-travis-failfast.sh
      name: Copyright, Release build, SDK build
    - script: ./tools/oio-travis-unit.sh
      name: C unit/func, Python unit/pep8
    - stage: Functional tests (fast)
      script: ./tools/oio-travis-suites.sh
      env: TEST_SUITE=slave
    - script: ./tools/oio-travis-suites.sh
      env: TEST_SUITE=cli
    - script: ./tools/oio-travis-suites.sh
      env: TEST_SUITE=worm
    - stage: Functional tests
      script: ./tools/oio-travis-suites.sh
      env: TEST_SUITE=rebuilder,with-service-id
    - script: ./tools/oio-travis-suites.sh
      env: TEST_SUITE=single,webhook
    - script: ./tools/oio-travis-suites.sh
      env: TEST_SUITE=repli,go-rawx
    - script: ./tools/oio-travis-suites.sh
      env: TEST_SUITE=ec
    - script: ./tools/oio-travis-suites.sh
      env: TEST_SUITE=3copies
    - script: ./tools/oio-travis-suites.sh
      env: TEST_SUITE=small-cache,fsync
    - script: ./tools/oio-travis-suites.sh
      env: TEST_SUITE=3copies,with-service-id
    - script: ./tools/oio-travis-suites.sh
      env: TEST_SUITE=ec,with-random-service-id
    - script: ./tools/oio-travis-suites.sh
      env: TEST_SUITE=multi-beanstalk
    - script: ./tools/oio-travis-suites.sh
      env: TEST_SUITE=mover,with-service-id

after_success:
  - bash <(curl -s https://codecov.io/bash) -f /tmp/cmake_coverage.output
  - codecov
  - if cat ${HOME}/go_coverage.output.* > go_coverage.output; then rm ${HOME}/go_coverage.output.*; else echo "" > go_coverage.output; fi
  - bash <(curl -s https://codecov.io/bash) -f go_coverage.output<|MERGE_RESOLUTION|>--- conflicted
+++ resolved
@@ -50,16 +50,11 @@
   - pip install --upgrade pip setuptools virtualenv tox
   - pip install --upgrade -r all-requirements.txt -r test-requirements.txt
   - pip install --upgrade zkpython
-<<<<<<< HEAD
-  - go get gopkg.in/ini.v1 gopkg.in/tylerb/graceful.v1
-  - go get golang.org/x/sys/unix
+  - go get gopkg.in/ini.v1 golang.org/x/sys/unix
   - sudo bash -c "echo '/tmp/core.%p.%E' > /proc/sys/kernel/core_pattern"
   - mkdir /tmp/oio
   - git fetch --tags
   - git submodule update --init --recursive
-=======
-  - go get gopkg.in/ini.v1
->>>>>>> 0e23dbf9
 
 env:
   global:
