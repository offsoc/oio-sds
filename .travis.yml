sudo: required
dist: bionic
language: python
python:
    - "2.7"
addons:
  apt:
    sources:
<<<<<<< HEAD
    - sourceline: 'deb http://mirror2.openio.io/pub/repo/openio/sds/19.10/ubuntu/ bionic/'
=======
    - sourceline: 'deb http://mirror2.openio.io/pub/repo/openio/sds/19.04/ubuntu/ bionic/'
>>>>>>> 0d9ec3c7
      key_url: 'http://mirror2.openio.io/pub/repo/openio/APT-GPG-KEY-OPENIO-0'
# Please keep the following list sorted!
    packages:
    - apache2
    - apache2-dev
    - asn1c
    - attr
    - beanstalkd
    - bison
    - curl
    - flex
    - gdb
    - lcov
    - libapreq2-dev
    - libattr1-dev
    - libcurl4-gnutls-dev
    - liberasurecode-dev
    - libglib2.0-dev
    - libjson-c-dev
    - libleveldb-dev
    - liblzo2-dev
    - libsqlite3-dev
    - libzmq3-dev
    - libzookeeper-mt-dev
    - openio-gridinit
    - python-all-dev
    - python-dev
    - python-pbr
    - python-setuptools
    - python-virtualenv
    - python3
    - python3-coverage
    - redis-server
    - redis-tools
    - sqlite3
    - zookeeper
    - zookeeper-bin
    - zookeeperd
services:
  - zookeeper
before_install:
  - sudo apt-get install $([ "$TRAVIS_PYTHON_VERSION" == "2.7" ] && echo 'libapache2-mod-wsgi' || echo 'libapache2-mod-wsgi-py3')
install:
<<<<<<< HEAD
  - pip install --upgrade pip setuptools virtualenv tox -r all-requirements.txt -r test-requirements.txt
  - go get gopkg.in/ini.v1 golang.org/x/sys/unix
=======
  - gimme stable
  - source ~/.gimme/envs/latest.env
  - virtualenv $HOME/oio && source $HOME/oio/bin/activate
  - pip install --upgrade pip setuptools virtualenv tox
  - pip install --upgrade -r all-requirements.txt -r test-requirements.txt
  - pip install --upgrade zkpython
>>>>>>> 0d9ec3c7
  - sudo bash -c "echo '/tmp/core.%p.%E' > /proc/sys/kernel/core_pattern"
  - mkdir /tmp/oio
  - git fetch --tags

env:
  global:
  - CMAKE_OPTS="-DENABLE_CODECOVERAGE=on -DCMAKE_INSTALL_PREFIX=/tmp/oio -DLD_LIBDIR=lib -DZK_LIBDIR=/usr/lib -DZK_INCDIR=/usr/include/zookeeper"
  - G_DEBUG=fatal_warnings
  - G_DEBUG_LEVEL=W
  - ZK=127.0.0.1:2181
  - LD_LIBRARY_PATH=/tmp/oio/lib
  - PKG_CONFIG_PATH=/tmp/oio/lib/pkgconfig

jobs:
  fast_finish: true
  include:
    - stage: Fail Fast tests
      script:
        - source ~/.gimme/envs/latest.env
        - ./tools/oio-travis-failfast.sh
      name: Copyright, Release build, SDK build
<<<<<<< HEAD
    - script: ./tools/oio-travis-unit.sh
      name: C unit/func, Python 2 unit/pep8
    - script: ./tools/oio-travis-unit.sh
      name: C unit/func, Python 3 unit/pep8
      python: 3.6

=======
    - script:
        - source ~/.gimme/envs/latest.env
        - ./tools/oio-travis-unit.sh
      name: C unit/func, Python unit/pep8
>>>>>>> 0d9ec3c7
    - stage: Functional tests (fast)
      script:
        - source ~/.gimme/envs/latest.env
        - ./tools/oio-travis-suites.sh
      env: TEST_SUITE=slave
    - script:
        - source ~/.gimme/envs/latest.env
        - ./tools/oio-travis-suites.sh
      env: TEST_SUITE=cli
    - script:
        - source ~/.gimme/envs/latest.env
        - ./tools/oio-travis-suites.sh
      env: TEST_SUITE=worm
<<<<<<< HEAD

    - stage: Functional tests (Python 3)
      script: ./tools/oio-travis-suites.sh
      env: TEST_SUITE=cli
      python: 3.6
    - script: ./tools/oio-travis-suites.sh
      env: TEST_SUITE=rebuilder,with-service-id,zlib,predictible-chunk-ids
      python: 3.6
    - script: ./tools/oio-travis-suites.sh
      env: TEST_SUITE=repli,with_tls
      python: 3.6
    - script: ./tools/oio-travis-suites.sh
      env: TEST_SUITE=ec,with-service-id,predictible-chunk-ids
      python: 3.6
    - script: ./tools/oio-travis-suites.sh
      env: TEST_SUITE=3copies,with-service-id,predictible-chunk-ids
      python: 3.6
    - script: ./tools/oio-travis-suites.sh
      env: TEST_SUITE=mover,with-service-id,predictible-chunk-ids
      python: 3.6

    - stage: Functional tests (Python 2)
      script: ./tools/oio-travis-suites.sh
      env: TEST_SUITE=repli
    - script: ./tools/oio-travis-suites.sh
      env: TEST_SUITE=ec,with-service-id,with_tls
    - script: ./tools/oio-travis-suites.sh
      env: TEST_SUITE=3copies,with-service-id,predictible-chunk-ids
    - script: ./tools/oio-travis-suites.sh
      env: TEST_SUITE=single,small-cache,fsync,webhook,zlib
    - script: ./tools/oio-travis-suites.sh
      env: TEST_SUITE=multi-beanstalk
=======
    - stage: Functional tests
      script:
        - source ~/.gimme/envs/latest.env
        - ./tools/oio-travis-suites.sh
      env: TEST_SUITE=rebuilder,with-service-id
    - script:
        - source ~/.gimme/envs/latest.env
        - ./tools/oio-travis-suites.sh
      env: TEST_SUITE=single,webhook
    - script:
        - source ~/.gimme/envs/latest.env
        - ./tools/oio-travis-suites.sh
      env: TEST_SUITE=repli,go-rawx
    - script:
        - source ~/.gimme/envs/latest.env
        - ./tools/oio-travis-suites.sh
      env: TEST_SUITE=ec
    - script:
        - source ~/.gimme/envs/latest.env
        - ./tools/oio-travis-suites.sh
      env: TEST_SUITE=3copies
    - script:
        - source ~/.gimme/envs/latest.env
        - ./tools/oio-travis-suites.sh
      env: TEST_SUITE=small-cache,fsync
    - script:
        - source ~/.gimme/envs/latest.env
        - ./tools/oio-travis-suites.sh
      env: TEST_SUITE=3copies,with-service-id
    - script:
        - source ~/.gimme/envs/latest.env
        - ./tools/oio-travis-suites.sh
      env: TEST_SUITE=ec,with-random-service-id
    - script:
        - source ~/.gimme/envs/latest.env
        - ./tools/oio-travis-suites.sh
      env: TEST_SUITE=multi-beanstalk
    - script:
        - source ~/.gimme/envs/latest.env
        - ./tools/oio-travis-suites.sh
      env: TEST_SUITE=mover,with-service-id
>>>>>>> 0d9ec3c7

after_success:
  - bash <(curl -s https://codecov.io/bash) -f /tmp/cmake_coverage.output
  - codecov
  - if cat ${HOME}/go_coverage.output.* > go_coverage.output; then rm ${HOME}/go_coverage.output.*; else echo "" > go_coverage.output; fi
  - bash <(curl -s https://codecov.io/bash) -f go_coverage.output<|MERGE_RESOLUTION|>--- conflicted
+++ resolved
@@ -6,11 +6,7 @@
 addons:
   apt:
     sources:
-<<<<<<< HEAD
-    - sourceline: 'deb http://mirror2.openio.io/pub/repo/openio/sds/19.10/ubuntu/ bionic/'
-=======
-    - sourceline: 'deb http://mirror2.openio.io/pub/repo/openio/sds/19.04/ubuntu/ bionic/'
->>>>>>> 0d9ec3c7
+    - sourceline: 'deb http://mirror2.openio.io/pub/repo/openio/sds/20.04/ubuntu/ bionic/'
       key_url: 'http://mirror2.openio.io/pub/repo/openio/APT-GPG-KEY-OPENIO-0'
 # Please keep the following list sorted!
     packages:
@@ -54,17 +50,11 @@
 before_install:
   - sudo apt-get install $([ "$TRAVIS_PYTHON_VERSION" == "2.7" ] && echo 'libapache2-mod-wsgi' || echo 'libapache2-mod-wsgi-py3')
 install:
-<<<<<<< HEAD
-  - pip install --upgrade pip setuptools virtualenv tox -r all-requirements.txt -r test-requirements.txt
-  - go get gopkg.in/ini.v1 golang.org/x/sys/unix
-=======
   - gimme stable
   - source ~/.gimme/envs/latest.env
   - virtualenv $HOME/oio && source $HOME/oio/bin/activate
   - pip install --upgrade pip setuptools virtualenv tox
   - pip install --upgrade -r all-requirements.txt -r test-requirements.txt
-  - pip install --upgrade zkpython
->>>>>>> 0d9ec3c7
   - sudo bash -c "echo '/tmp/core.%p.%E' > /proc/sys/kernel/core_pattern"
   - mkdir /tmp/oio
   - git fetch --tags
@@ -86,19 +76,16 @@
         - source ~/.gimme/envs/latest.env
         - ./tools/oio-travis-failfast.sh
       name: Copyright, Release build, SDK build
-<<<<<<< HEAD
-    - script: ./tools/oio-travis-unit.sh
+    - script:
+        - source ~/.gimme/envs/latest.env
+        - ./tools/oio-travis-unit.sh
       name: C unit/func, Python 2 unit/pep8
-    - script: ./tools/oio-travis-unit.sh
+    - script:
+        - source ~/.gimme/envs/latest.env
+        - ./tools/oio-travis-unit.sh
       name: C unit/func, Python 3 unit/pep8
       python: 3.6
 
-=======
-    - script:
-        - source ~/.gimme/envs/latest.env
-        - ./tools/oio-travis-unit.sh
-      name: C unit/func, Python unit/pep8
->>>>>>> 0d9ec3c7
     - stage: Functional tests (fast)
       script:
         - source ~/.gimme/envs/latest.env
@@ -112,82 +99,60 @@
         - source ~/.gimme/envs/latest.env
         - ./tools/oio-travis-suites.sh
       env: TEST_SUITE=worm
-<<<<<<< HEAD
 
     - stage: Functional tests (Python 3)
-      script: ./tools/oio-travis-suites.sh
+      script:
+        - source ~/.gimme/envs/latest.env
+        - ./tools/oio-travis-suites.sh
       env: TEST_SUITE=cli
       python: 3.6
-    - script: ./tools/oio-travis-suites.sh
+    - script:
+        - source ~/.gimme/envs/latest.env
+        - ./tools/oio-travis-suites.sh
       env: TEST_SUITE=rebuilder,with-service-id,zlib,predictible-chunk-ids
       python: 3.6
-    - script: ./tools/oio-travis-suites.sh
+    - script:
+        - source ~/.gimme/envs/latest.env
+        - ./tools/oio-travis-suites.sh
       env: TEST_SUITE=repli,with_tls
       python: 3.6
-    - script: ./tools/oio-travis-suites.sh
+    - script:
+        - source ~/.gimme/envs/latest.env
+        - ./tools/oio-travis-suites.sh
       env: TEST_SUITE=ec,with-service-id,predictible-chunk-ids
       python: 3.6
-    - script: ./tools/oio-travis-suites.sh
+    - script:
+        - source ~/.gimme/envs/latest.env
+        - ./tools/oio-travis-suites.sh
       env: TEST_SUITE=3copies,with-service-id,predictible-chunk-ids
       python: 3.6
-    - script: ./tools/oio-travis-suites.sh
+    - script:
+        - source ~/.gimme/envs/latest.env
+        - ./tools/oio-travis-suites.sh
       env: TEST_SUITE=mover,with-service-id,predictible-chunk-ids
       python: 3.6
 
     - stage: Functional tests (Python 2)
-      script: ./tools/oio-travis-suites.sh
-      env: TEST_SUITE=repli
-    - script: ./tools/oio-travis-suites.sh
-      env: TEST_SUITE=ec,with-service-id,with_tls
-    - script: ./tools/oio-travis-suites.sh
-      env: TEST_SUITE=3copies,with-service-id,predictible-chunk-ids
-    - script: ./tools/oio-travis-suites.sh
-      env: TEST_SUITE=single,small-cache,fsync,webhook,zlib
-    - script: ./tools/oio-travis-suites.sh
-      env: TEST_SUITE=multi-beanstalk
-=======
-    - stage: Functional tests
       script:
         - source ~/.gimme/envs/latest.env
         - ./tools/oio-travis-suites.sh
-      env: TEST_SUITE=rebuilder,with-service-id
+      env: TEST_SUITE=repli
     - script:
         - source ~/.gimme/envs/latest.env
         - ./tools/oio-travis-suites.sh
-      env: TEST_SUITE=single,webhook
+      env: TEST_SUITE=ec,with-service-id,with_tls
     - script:
         - source ~/.gimme/envs/latest.env
         - ./tools/oio-travis-suites.sh
-      env: TEST_SUITE=repli,go-rawx
+      env: TEST_SUITE=3copies,with-service-id,predictible-chunk-ids
     - script:
         - source ~/.gimme/envs/latest.env
         - ./tools/oio-travis-suites.sh
-      env: TEST_SUITE=ec
-    - script:
-        - source ~/.gimme/envs/latest.env
-        - ./tools/oio-travis-suites.sh
-      env: TEST_SUITE=3copies
-    - script:
-        - source ~/.gimme/envs/latest.env
-        - ./tools/oio-travis-suites.sh
-      env: TEST_SUITE=small-cache,fsync
-    - script:
-        - source ~/.gimme/envs/latest.env
-        - ./tools/oio-travis-suites.sh
-      env: TEST_SUITE=3copies,with-service-id
-    - script:
-        - source ~/.gimme/envs/latest.env
-        - ./tools/oio-travis-suites.sh
-      env: TEST_SUITE=ec,with-random-service-id
+      env: TEST_SUITE=single,small-cache,fsync,webhook,zlib
     - script:
         - source ~/.gimme/envs/latest.env
         - ./tools/oio-travis-suites.sh
       env: TEST_SUITE=multi-beanstalk
-    - script:
-        - source ~/.gimme/envs/latest.env
-        - ./tools/oio-travis-suites.sh
-      env: TEST_SUITE=mover,with-service-id
->>>>>>> 0d9ec3c7
 
 after_success:
   - bash <(curl -s https://codecov.io/bash) -f /tmp/cmake_coverage.output
