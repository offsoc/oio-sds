--- conflicted
+++ resolved
@@ -60,16 +60,9 @@
 	 * Expects an integer used for its boolean value. */
 	OIOSDS_CFG_FLAG_NO_SHUFFLE = 5,
 
-<<<<<<< HEAD
 	/** Define the chunk size in bytes.
 	 * Expects an <int64_t>. If 0, use the default size. */
-	OIOSDS_CFG_FLAG_CHUNKSIZE,
-=======
-	/** Defines the chunk size in bytes.
-	 *  Expects an <int64_t>.
-	 *  If 0, uses the default size. */
 	OIOSDS_CFG_FLAG_CHUNKSIZE = 6,
->>>>>>> 644e7328
 };
 
 /**
