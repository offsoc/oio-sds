/*
OpenIO SDS core library
Copyright (C) 2015-2016 OpenIO, as part of OpenIO Software Defined Storage

This library is free software; you can redistribute it and/or
modify it under the terms of the GNU Lesser General Public
License as published by the Free Software Foundation; either
version 3.0 of the License, or (at your option) any later version.

This library is distributed in the hope that it will be useful,
but WITHOUT ANY WARRANTY; without even the implied warranty of
MERCHANTABILITY or FITNESS FOR A PARTICULAR PURPOSE.  See the GNU
Lesser General Public License for more details.

You should have received a copy of the GNU Lesser General Public
License along with this library.
*/

#include <stdlib.h>
#include <string.h>
#include <errno.h>
#include <fcntl.h>
#include <unistd.h>
#include <sys/types.h>
#include <sys/stat.h>

#include <glib.h>
#include <json.h>
#include <curl/curl.h>
#include <curl/curlver.h>

#include "oio_core.h"
#include "oio_sds.h"
#include "oiostr.h"

#include "http_put.h"
#include "http_internals.h"
#include "internals.h"

#include <metautils/lib/metautils.h>
#include <metautils/lib/storage_policy.h>

struct oio_sds_s
{
	gchar *session_id;
	gchar *ns;
	gchar *proxy;
	gchar *proxy_local;
	gchar *ecd;  // Erasure Coding Daemon
	struct {
		int proxy;
		int rawx;
	} timeout;
	gboolean sync_after_download;
	gchar *auth_token;
	CURL *h;
};

struct oio_error_s;
struct oio_url_s;

unsigned int oio_sds_version (void) { return OIO_SDS_VERSION; }

char **
oio_sds_get_compile_options (void)
{
	GPtrArray *tmp = g_ptr_array_new ();
	void _add (const gchar *k, const gchar *v) {
		g_ptr_array_add (tmp, g_strdup(k));
		g_ptr_array_add (tmp, g_strdup(v));
	}
	void _add_double (const gchar *k, gdouble v) {
		gchar s[32];
		_add (k, g_ascii_dtostr (s, sizeof(s), v));
	}
	void _add_integer (const gchar *k, gint64 v) {
		gchar s[24];
		g_snprintf (s, sizeof(s), "%"G_GINT64_FORMAT, v);
		_add (k, s);
	}
#define _ADD_STR(S) _add(#S,S)
#define _ADD_DBL(S) _add_double(#S,S)
#define _ADD_INT(S) _add_integer(#S,S)
	_ADD_STR (PROXYD_PREFIX);
	_ADD_STR (PROXYD_HEADER_PREFIX);
	_ADD_STR (PROXYD_HEADER_REQID);
	_ADD_STR (PROXYD_HEADER_NOEMPTY);
	_ADD_INT (PROXYD_PATH_MAXLEN);
	_ADD_DBL (PROXYD_DEFAULT_TTL_CSM0);
	_ADD_DBL (PROXYD_DEFAULT_TTL_SERVICES);
	_ADD_INT (PROXYD_DEFAULT_MAX_CSM0);
	_ADD_INT (PROXYD_DEFAULT_MAX_SERVICES);

	_ADD_STR (GCLUSTER_RUN_DIR);
	_ADD_STR (OIO_ETC_DIR);
	_ADD_STR (OIO_CONFIG_FILE_PATH);
	_ADD_STR (OIO_CONFIG_DIR_PATH);
	_ADD_STR (OIO_CONFIG_LOCAL_PATH);
	_ADD_STR (GCLUSTER_AGENT_SOCK_PATH);

	_ADD_DBL (COMMON_CLIENT_TIMEOUT);
	_ADD_DBL (CS_CLIENT_TIMEOUT);
	_ADD_DBL (M0V2_CLIENT_TIMEOUT);
	_ADD_DBL (M1V2_CLIENT_TIMEOUT);
	_ADD_DBL (M2V2_CLIENT_TIMEOUT);
	_ADD_DBL (M2V2_CLIENT_TIMEOUT_HUGE);
	_ADD_DBL (SQLX_CLIENT_TIMEOUT);

	char **out = calloc (1+tmp->len, sizeof(void*));
	for (guint i=0; i<tmp->len ;++i)
		out[i] = strdup((char*) tmp->pdata[i]);
	for (guint i=0; i<tmp->len ;++i)
		g_free (tmp->pdata[i]);
	g_ptr_array_free (tmp, TRUE);
	return out;
}

static CURL *
_get_proxy_handle (struct oio_sds_s *sds UNUSED)
{
	CURL *h = _curl_get_handle_proxy ();
#if (LIBCURL_VERSION_MAJOR > 7) || ((LIBCURL_VERSION_MAJOR == 7) && (LIBCURL_VERSION_MINOR >= 40))
	if (sds->proxy_local)
		curl_easy_setopt (h, CURLOPT_UNIX_SOCKET_PATH, sds->proxy_local);
#endif
	return h;
}

/* Chunk parsing helpers (JSON) --------------------------------------------- */

struct chunk_position_s
{
	guint meta;
	guint intra;
};

struct chunk_s
{
	struct chunk_position_s position;
	gsize size;
	gchar hexhash[STRLEN_CHUNKHASH];
	guint32 score;
	gchar url[1];
};

struct metachunk_s
{
	guint meta;
	/* size of the original content's segment */
	gsize size;
	/* offset in the original segment */
	gsize offset;
	GSList *chunks;
};

static gint
_compare_chunks (const struct chunk_s *c0, const struct chunk_s *c1)
{
	g_assert(c0 != NULL && c1 != NULL);
	int c = CMP(c0->position.meta, c1->position.meta);
	if (c) return c;
	c = CMP(c0->position.intra, c1->position.intra);
	if (c) return c;
	return CMP(c0->score, c1->score);
}

static void
_metachunk_clean (struct metachunk_s *mc)
{
	if (!mc)
		return;
	g_slist_free (mc->chunks);
	g_free (mc);
}

static void
_metachunk_cleanv (struct metachunk_s **tab)
{
	if (!tab)
		return;
	for (struct metachunk_s **p=tab; *p ;++p)
		_metachunk_clean (*p);
	g_free (tab);
}

static struct chunk_s *
_load_one_chunk (struct json_object *jurl, struct json_object *jsize,
		struct json_object *jpos, struct json_object *jscore)
{
	const char *s = json_object_get_string(jurl);
	struct chunk_s *result = g_malloc0 (sizeof(struct chunk_s) + strlen(s));
	strcpy (result->url, s);
	result->size = json_object_get_int64(jsize);
	if (jscore != NULL)
		result->score = (guint32)json_object_get_int64(jscore);
	s = json_object_get_string(jpos);

	result->position.meta = atoi(s);
	if (NULL != (s = strchr(s, '.')))
		result->position.intra = atoi(s+1);
	return result;
}

static const char *
_chunk_pack_position (const struct chunk_s *c, gchar *buf, gsize len)
{
	g_snprintf (buf, len, "%u.%u", c->position.meta, c->position.intra);
	return buf;
}

static void
_chunks_pack (GString *gs, GSList *chunks)
{
	gchar strpos[32];

	g_string_append (gs, "[");
	for (GSList *l=chunks; l ;l=l->next) {
		struct chunk_s *c = l->data;
		if (gs->str[gs->len - 1] != '[')
			g_string_append_c (gs, ',');
		_chunk_pack_position (c, strpos, sizeof(strpos));
		g_string_append_printf (gs,
				"{\"url\":\"%s\","
				"\"size\":%"G_GSIZE_FORMAT","
				"\"pos\":\"%s\","
				"\"hash\":\"%s\"}",
				c->url, c->size, strpos, c->hexhash);
	}
	g_string_append (gs, "]");
}

static GError *
_chunks_load (GSList **out, struct json_object *jtab)
{
	GSList *chunks = NULL;
	GError *err = NULL;

	for (int i=json_object_array_length(jtab); i>0 && !err ;i--) {
		struct json_object *jurl = NULL, *jpos = NULL, *jsize = NULL,
				*jhash = NULL, *jscore = NULL;
		struct oio_ext_json_mapping_s m[] = {
			{"url",   &jurl,   json_type_string, 1},
			{"pos",   &jpos,   json_type_string, 1},
			{"size",  &jsize,  json_type_int,    1},
			{"hash",  &jhash,  json_type_string, 1},
			{"score", &jscore, json_type_int,    0},
			{NULL,NULL,0,0}
		};
		err = oio_ext_extract_json (json_object_array_get_idx (jtab, i-1), m);
		if (err) continue;

		const char *h = json_object_get_string(jhash);
		if (!oio_str_ishexa(h, 2*sizeof(chunk_hash_t)))
			err = NEWERROR(0, "JSON: invalid chunk hash: not hexa of %"G_GSIZE_FORMAT,
					2*sizeof(chunk_hash_t));
		else {
			struct chunk_s *c = _load_one_chunk(jurl, jsize, jpos, jscore);
			g_strlcpy (c->hexhash, h, sizeof(c->hexhash));
			oio_str_upper(c->hexhash);
			chunks = g_slist_prepend (chunks, c);
		}
	}

	if (!err)
		*out = chunks;
	else
		g_slist_free_full (chunks, g_free);
	return err;
}

static int
_chunk_method_needs_ecd(const char *chunk_method)
{
	return oio_str_prefixed(chunk_method, STGPOL_DSPREFIX_BACKBLAZE, "/") ||
			oio_str_prefixed(chunk_method, STGPOL_DSPREFIX_EC, "/");
}

static guint
_get_meta_bound (GSList *lchunks)
{
	if (!lchunks)
		return 0;
	guint highest_meta = 0;
	for (GSList *l=lchunks; l ;l=l->next) {
		struct chunk_s *c = l->data;
		highest_meta = MAX(highest_meta, c->position.meta);
	}
	return highest_meta + 1;
}

static GError *
_organize_chunks (GSList *lchunks, struct metachunk_s ***result)
{
	*result = NULL;

	if (!lchunks)
		return NEWERROR(CODE_INTERNAL_ERROR, "No chunk received");
	const guint meta_bound = _get_meta_bound (lchunks);

	/* build the metachunk */
	struct metachunk_s **out = g_malloc0 ((meta_bound+1) * sizeof(void*));
	for (guint i=0; i<meta_bound ;++i) {
		out[i] = g_malloc0 (sizeof(struct metachunk_s));
		out[i]->meta = i;
	}
	for (GSList *l=lchunks; l ;l=l->next) {
		struct chunk_s *c = l->data;
		guint i = c->position.meta;
		struct metachunk_s *mc = out[i];
		mc->chunks = g_slist_prepend(mc->chunks, c);
	}

	/* check the sequence of metachunks has no gap. In addition we
	 * apply a shuffling of the chunks to avoid preferring always the
	 * same 'first' chunk returned by the proxy. */
	for (guint i=0; i<meta_bound ;++i) {
		struct metachunk_s *mc = out[i];
		if (!mc->chunks) {
			_metachunk_cleanv (out);
			return NEWERROR (0, "Invalid chunk sequence: gap found at [%u]", i);
		}
		if (!oio_sds_no_shuffle)
			mc->chunks = oio_ext_gslist_shuffle (mc->chunks);
		else
			mc->chunks = g_slist_sort(mc->chunks, (GCompareFunc)_compare_chunks);
	}

	/* Compute each metachunk's size */
	for (guint i=0; i<meta_bound ;++i) {
		/* Even with EC, the value of the 'chunk_size' attribute stored with each
		 * chunk is the size of the metachunk. */
		out[i]->size = ((struct chunk_s*)(out[i]->chunks->data))->size;
	}

	/* Compute each metachunk's offset in the main content */
	gsize offset = 0;
	for (guint i=0; i<meta_bound ;++i) {
		out[i]->offset = offset;
		offset += out[i]->size;
	}

	*result = out;
	return NULL;
}

/* Logging helpers ---------------------------------------------------------- */

void
oio_log_to_syslog (void)
{
	oio_log_lazy_init ();
	g_log_set_default_handler(oio_log_syslog, NULL);
}

void
oio_log_to_stderr (void)
{
	oio_log_lazy_init ();
	g_log_set_default_handler (oio_log_stderr, NULL);
}

void
oio_log_more (void)
{
	oio_log_lazy_init ();
	oio_log_verbose_default ();
}

void
oio_log_nothing (void)
{
	oio_log_lazy_init ();
	oio_log_quiet ();
}

/* error management --------------------------------------------------------- */

void
oio_error_free (struct oio_error_s *e)
{
	if (!e) return;
	g_error_free ((GError*)e);
}

void
oio_error_pfree (struct oio_error_s **pe)
{
	if (!pe || !*pe) return;
	oio_error_free (*pe);
	*pe = NULL;
}

int
oio_error_code (const struct oio_error_s *e)
{
	if (!e) return 0;
	return ((GError*)e)->code;
}

const char *
oio_error_message (const struct oio_error_s *e)
{
	if (!e) return "?";
	return ((GError*)e)->message;
}

/* client management -------------------------------------------------------- */

struct oio_error_s *
oio_sds_init (struct oio_sds_s **out, const char *ns)
{
	if (!out)
		return (struct oio_error_s*) BADREQ("Invalid argument");
	if (!ns)
		return (struct oio_error_s*) BADREQ("No namespace");

	oio_ext_set_random_reqid ();
	oio_log_lazy_init ();

	g_assert (out != NULL);
	g_assert (ns != NULL);
	*out = SLICE_NEW0 (struct oio_sds_s);
	(*out)->session_id = g_strdup(oio_ext_get_reqid());
	(*out)->ns = g_strdup (ns);
	(*out)->proxy_local = oio_cfg_get_proxylocal (ns);
	(*out)->proxy = oio_cfg_get_proxy_containers (ns);
	(*out)->ecd = oio_cfg_get_ecd(ns);
	(*out)->sync_after_download = TRUE;
	(*out)->h = _get_proxy_handle (*out);
	return NULL;
}

void
oio_sds_free (struct oio_sds_s *sds)
{
	if (!sds) return;
	oio_str_clean (&sds->session_id);
	oio_str_clean (&sds->ns);
	oio_str_clean (&sds->proxy);
	oio_str_clean (&sds->proxy_local);
	oio_str_clean(&sds->ecd);
	if (sds->h)
		curl_easy_cleanup (sds->h);
	SLICE_FREE (struct oio_sds_s, sds);
}

void
oio_sds_pfree (struct oio_sds_s **psds)
{
	if (!psds) return;
	oio_sds_free (*psds);
	*psds = NULL;
}

int
oio_sds_configure (struct oio_sds_s *sds, enum oio_sds_config_e what,
		void *pv, unsigned int vlen)
{
	if (!sds || !pv)
		return EFAULT;
	switch (what) {
		case OIOSDS_CFG_TIMEOUT_PROXY:
			if (vlen != sizeof(int))
				return EINVAL;
			sds->timeout.proxy = *(int*)pv;
			return 0;
		case OIOSDS_CFG_TIMEOUT_RAWX:
			if (vlen != sizeof(int))
				return EINVAL;
			sds->timeout.rawx = *(int*)pv;
			return 0;
		case OIOSDS_CFG_FLAG_SYNCATDOWNLOAD:
			if (vlen != sizeof(int))
				return EINVAL;
			sds->sync_after_download = BOOL(*(int*)pv);
			return 0;
		default:
			return EBADSLT;
	}
}


/* Create / destroy --------------------------------------------------------- */

struct oio_error_s*
oio_sds_create (struct oio_sds_s *sds, struct oio_url_s *url)
{
	GError *err = oio_proxy_call_container_create(sds->h, url);
	return (struct oio_error_s *) err;
}


/* Helper to show a content ------------------------------------------------- */

typedef void oio_sds_chunk_reporter_f (gpointer data, struct chunk_s *chunk);

static GError *
_show_content (struct oio_sds_s *sds, struct oio_url_s *url, void *cb_data,
		oio_sds_chunk_reporter_f cb_chunks,
		oio_sds_property_reporter_f cb_props)
{
	EXTRA_ASSERT (sds != NULL);
	EXTRA_ASSERT (url != NULL);

	GError *err = NULL;
	GSList *chunks = NULL;
	GString *reply_body = g_string_new("");
	gchar **props = NULL;

	/* Get the beans */
	err = oio_proxy_call_content_show (sds->h, url,
		   cb_chunks ? reply_body : NULL, cb_props ? &props : NULL);

	/* Parse the beans */
	if (!err && reply_body->len > 0) {
		GRID_TRACE("Body: %s", reply_body->str);
		struct json_tokener *tok = json_tokener_new ();
		struct json_object *jbody = json_tokener_parse_ex (tok,
				reply_body->str, reply_body->len);
		json_tokener_free (tok);
		if (!json_object_is_type(jbody, json_type_array)) {
			err = NEWERROR(0, "Invalid JSON from the OIO proxy");
		} else {
			if (NULL != (err = _chunks_load (&chunks, jbody))) {
				g_prefix_error (&err, "Parsing: ");
			} else {
				GRID_TRACE("%s Got %u beans", __FUNCTION__,
						g_slist_length (chunks));
			}
		}
		json_object_put (jbody);
	}

	if (!err) {
		/* First, report the properties */
		if (cb_props) {
			for (gchar **p=props; *p && *(p+1) ;p+=2)
				cb_props (cb_data, *p, *(p+1));
		}

		/* then the chunks */
		if (cb_chunks) {
			for (GSList *l=chunks; l ;l=l->next)
				cb_chunks(cb_data, l->data);
			g_slist_free (chunks);
		} else {
			g_slist_free_full (chunks, g_free);
		}
		chunks = NULL;
	}

	g_slist_free_full (chunks, g_free);
	if (props) g_strfreev (props);
	g_string_free (reply_body, TRUE);
	return err;
}


/* Download ----------------------------------------------------------------- */

struct _download_ctx_s
{
	struct oio_sds_s *sds;
	struct oio_sds_dl_src_s *src;
	struct oio_sds_dl_dst_s *dst;
	char *chunk_method;

	struct metachunk_s **metachunks;
	GSList *chunks;
};

static void
_dl_debug (const char *caller, struct oio_sds_dl_src_s *src,
		struct oio_sds_dl_dst_s *dst)
{
	if (!GRID_DEBUG_ENABLED())
		return;
	GString *out = g_string_new("");

	g_string_append_printf (out, "SRC{%s", oio_url_get(src->url, OIOURL_WHOLE));
	if (src->ranges && src->ranges[0]) {
		g_string_append (out, ",[");
		for (struct oio_sds_dl_range_s **p=src->ranges; *p ;++p)
			g_string_append_printf (out,
					"[%"G_GSIZE_FORMAT",%"G_GSIZE_FORMAT"]",
					(*p)->offset, (*p)->size);
		g_string_append (out, "]}");
	}

	g_string_append (out, " -> ");

	if (dst->type == OIO_DL_DST_FILE)
		g_string_append_printf (out, "DST{FILE,%s}", dst->data.file.path);
	else if (dst->type == OIO_DL_DST_BUFFER)
		g_string_append_printf (out, "DST{BUFF,%"G_GSIZE_FORMAT"}", dst->data.buffer.length);
	else
		g_string_append_printf (out, "DST{HOOK,[%p,%p]}", dst->data.hook.cb, dst->data.hook.ctx);

	GRID_DEBUG("%s (%s)", caller, out->str);
	g_string_free (out, TRUE);
}

/* The range is relative to the chunk */
static GError *
_download_range_from_chunk (struct _download_ctx_s *dl,
		const struct oio_sds_dl_range_s *range, const char *c0_url,
		const char const **headers_opt, size_t *p_nbread)
{
	size_t _write_wrapper (char *data, size_t s, size_t n, void *ignored UNUSED) {
		size_t total = s*n;
		if (total + *p_nbread > range->size) {
			GRID_WARN("server gave us more data than expected "
					"(%"G_GSIZE_FORMAT"/%"G_GSIZE_FORMAT")",
					total, (size_t)(range->size - *p_nbread));
			total = range->size - *p_nbread;
		}

		/* TODO compute a MD5SUM */

		int sent = dl->dst->data.hook.cb(dl->dst->data.hook.ctx,
				(const unsigned char*)data, total);
		if ((size_t)sent == total) {
			GRID_TRACE("user callback managed %"G_GSIZE_FORMAT" bytes", total);
			*p_nbread += (size_t ) sent;
			return s*n;  // Make libcurl think we read the whole buffer
		} else {
			GRID_WARN("user callback failed: %d/%"G_GSIZE_FORMAT" bytes sent",
					  sent, total);
			return sent;
		}
	}

	GError *err = NULL;

	gchar str_range[64] = "";
	g_snprintf (str_range, sizeof(str_range),
			"bytes=%"G_GSIZE_FORMAT"-%"G_GSIZE_FORMAT,
			range->offset, range->offset + range->size - 1);
	GRID_TRACE ("%s Range:%s %s", __FUNCTION__, str_range, c0_url);

	CURL *h = _curl_get_handle_blob ();
	struct oio_headers_s headers = {NULL,NULL};
	oio_headers_common (&headers);
	oio_headers_add (&headers, "Range", str_range);
	for (; headers_opt && headers_opt[0] && headers_opt[1]; headers_opt += 2) {
		oio_headers_add(&headers, g_strdup(headers_opt[0]),
				g_strdup(headers_opt[1]));
	}
	curl_easy_setopt (h, CURLOPT_HTTPHEADER, headers.headers);
	curl_easy_setopt (h, CURLOPT_CUSTOMREQUEST, "GET");
	curl_easy_setopt (h, CURLOPT_URL, c0_url);
	curl_easy_setopt (h, CURLOPT_WRITEFUNCTION, _write_wrapper);
	curl_easy_setopt (h, CURLOPT_WRITEDATA, dl->dst->data.hook.ctx);

	CURLcode rc = curl_easy_perform (h);
	if (rc != CURLE_OK) {
		err = NEWERROR(0, "CURL: download error [%s]: (%d) %s", c0_url,
				rc, curl_easy_strerror(rc));
	} else {
		long code = 0;
		rc = curl_easy_getinfo (h, CURLINFO_RESPONSE_CODE, &code);
		if (2 != (code/100))
			err = NEWERROR(0, "Download: (%ld)", code);
	}

	curl_easy_cleanup (h);
	oio_headers_clear (&headers);
	return err;
}

/* the range is relative to the segment of the metachunk
 * Until there are available chunks, take the next chunk (they are equally
 * capable replicas) and attempt a read. */
static GError *
_download_range_from_metachunk_replicated (struct _download_ctx_s *dl,
		const struct oio_sds_dl_range_s *range, struct metachunk_s *meta)
{
	GRID_TRACE("%s", __FUNCTION__);
	struct oio_sds_dl_range_s r0 = *range;
	GSList *tail_chunks = meta->chunks;

	while (r0.size > 0) {
		GRID_TRACE("%s at %"G_GSIZE_FORMAT"+%"G_GSIZE_FORMAT,
				__FUNCTION__, r0.offset, r0.size);

		if (!tail_chunks)
			return NEWERROR (CODE_PLATFORM_ERROR, "Too many failures");
		struct chunk_s *chunk = tail_chunks->data;
		tail_chunks = tail_chunks->next;

		/* Attempt a read */
		size_t nbread = 0;
		GError *err = _download_range_from_chunk (dl, range,
				chunk->url, NULL, &nbread);
		g_assert (nbread <= r0.size);
		if (err) {
			/* TODO manage the error kind to allow a retry */
			return err;
		} else if (r0.size == G_MAXSIZE) {
			r0.size = 0;
		} else {
			r0.offset += nbread;
			r0.size -= nbread;
		}
	}

	return NULL;
}

static GError *
_download_range_from_metachunk_ec(struct _download_ctx_s *dl,
		const struct oio_sds_dl_range_s *range, struct metachunk_s *meta)
{
	GRID_TRACE("%s", __FUNCTION__);
	struct oio_sds_dl_range_s r0 = *range;

	char url[128] = {0};
	g_snprintf(url, sizeof(url), "http://%s/", dl->sds->ecd);

	GPtrArray *headers = g_ptr_array_new_with_free_func(g_free);
	for (GSList *l = meta->chunks; l; l = l->next) {
		struct chunk_s *chunk = l->data;
		g_ptr_array_add(headers, g_strdup_printf("%schunk-%u",
					RAWX_HEADER_PREFIX, chunk->position.intra));
		g_ptr_array_add(headers, g_strdup(chunk->url));
	}
	g_ptr_array_add(headers, g_strdup(RAWX_HEADER_PREFIX"chunk-size"));
	g_ptr_array_add(headers, g_strdup_printf("%"G_GSIZE_FORMAT, meta->size));
	g_ptr_array_add(headers, g_strdup(RAWX_HEADER_PREFIX"content-chunk-method"));
	g_ptr_array_add(headers, g_strdup(dl->chunk_method));

	// FIXME: this should not be required
	g_ptr_array_add(headers, g_strdup(RAWX_HEADER_PREFIX"container-id"));
	g_ptr_array_add(headers, g_strdup(oio_url_get(dl->src->url, OIOURL_HEXID)));

	g_ptr_array_add(headers, NULL);

	while (r0.size > 0) {
		GRID_TRACE("%s at %"G_GSIZE_FORMAT"+%"G_GSIZE_FORMAT,
				__FUNCTION__, r0.offset, r0.size);

		/* Attempt a read */
		size_t nbread = 0;
		GError *err = _download_range_from_chunk(dl, range, url,
				(const char**)headers->pdata, &nbread);
		g_assert (nbread <= r0.size);
		if (err) {
			/* TODO manage the error kind to allow a retry */
			g_ptr_array_free(headers, TRUE);
			return err;
		} else if (r0.size == G_MAXSIZE) {
			r0.size = 0;
		} else {
			r0.offset += nbread;
			r0.size -= nbread;
		}
	}

	g_ptr_array_free(headers, TRUE);
	return NULL;
}

/* The range is relative to the metachunk, not the whole content */
static GError *
_download_range_from_metachunk (struct _download_ctx_s *dl,
		struct oio_sds_dl_range_s *range, struct metachunk_s *meta)
{
	GRID_TRACE ("%s %"G_GSIZE_FORMAT"+%"G_GSIZE_FORMAT
			" from [%i] #=%u %"G_GSIZE_FORMAT"+%"G_GSIZE_FORMAT,
			__FUNCTION__, range->offset, range->size,
			meta->meta, g_slist_length (meta->chunks),
			meta->offset, meta->size);

	g_assert (meta->chunks != NULL);
	g_assert (range->offset < meta->size);
	g_assert (range->size <= meta->size);
	g_assert (range->offset + range->size <= meta->size);

	if (_chunk_method_needs_ecd(dl->chunk_method))
		return _download_range_from_metachunk_ec(dl, range, meta);
	return _download_range_from_metachunk_replicated (dl, range, meta);
}

/* The range is relative to the whole content */
static GError *
_download_range (struct _download_ctx_s *dl, struct oio_sds_dl_range_s *range)
{
	GRID_TRACE ("%s %"G_GSIZE_FORMAT"+%"G_GSIZE_FORMAT,
			__FUNCTION__, range->offset, range->size);

	struct oio_sds_dl_range_s r0 = *range;

	for (struct metachunk_s **p=dl->metachunks; *p ;++p) {
		if ((r0.offset >= (*p)->offset)
				&& (r0.offset < (*p)->offset + (*p)->size)) {
			struct oio_sds_dl_range_s r1;
			r1.offset = r0.offset - (*p)->offset;
			gsize maxsize = (*p)->size - r1.offset;
			r1.size = MIN(maxsize, r0.size);

			GError *err = _download_range_from_metachunk (dl, &r1, *p);
			if (NULL != err)
				return err;
			r0.offset += r1.size;
			r0.size -= r1.size;
		}
	}

	g_assert (r0.size == 0);
	g_assert (r0.offset == range->offset + range->size);
	return NULL;
}

static GError *
_download (struct _download_ctx_s *dl)
{
	g_assert (dl->dst->type == OIO_DL_DST_HOOK_SEQUENTIAL);
	struct oio_sds_dl_range_s **ranges = dl->src->ranges;
	struct oio_sds_dl_range_s range_auto = {0,0};
	struct oio_sds_dl_range_s *range_autov[2] = {&range_auto, NULL};

	/* Compute the total number of bytes in the content. We will need it for
	 * subsequent checks. */
	size_t total = 0;
	for (struct metachunk_s **p=dl->metachunks; *p ;++p)
		total += (*p)->size;
	GRID_TRACE2("computed size = %"G_GSIZE_FORMAT, total);

	/* validate the ranges do not point out of the content, or ensure at least
	 * a range is none is set. */
	if (dl->src->ranges && dl->src->ranges[0]) {
		for (struct oio_sds_dl_range_s **p=dl->src->ranges; *p ;++p) {
			if ((*p)->offset >= total)
				return NEWERROR (CODE_BAD_REQUEST, "Range not satisfiable");
			if ((*p)->size > total)
				return NEWERROR (CODE_BAD_REQUEST, "Range not satisfiable");
			if ((*p)->offset + (*p)->size > total)
				return NEWERROR (CODE_BAD_REQUEST, "Range not satisfiable");
		}
	} else {
		if (dl->dst->data.hook.length == (size_t)-1) {
			range_auto.size = total;
		} else {
			range_auto.size = MIN(dl->dst->data.hook.length, total);
		}
		dl->src->ranges = range_autov;
	}

	/* Ok, let's download each range sequentially */
	GError *err = NULL;
	for (struct oio_sds_dl_range_s **p=dl->src->ranges; *p ;++p) {
		if (NULL != (err = _download_range (dl, *p)))
			break;
	}

	/* restore the caller's ranges, then cleanup */
	dl->src->ranges = ranges;
	return err;
}

static int
_write_FILE (gpointer ctx, const guint8 *buf, gsize len)
{
	FILE *out = ctx;
	gsize total = 0;
	errno = 0;
	while (total < len) {
		if (ferror(out))
			break;
		size_t w = fwrite (buf, 1, len-total, out);
		total += w;
	}
	return total;
}

static struct oio_error_s*
_download_to_hook (struct oio_sds_s *sds, struct oio_sds_dl_src_s *src,
		struct oio_sds_dl_dst_s *dst)
{
	g_assert (dst->type == OIO_DL_DST_HOOK_SEQUENTIAL);
	dst->out_size = 0;
	if (!dst->data.hook.cb)
		return (struct oio_error_s*) NEWERROR (CODE_BAD_REQUEST, "Missing callback");
	_dl_debug (__FUNCTION__, src, dst);

	GError *err = NULL;
	gchar *chunk_method = NULL;
	GSList *chunks = NULL;

	/* Get the beans */
	void _on_prop (void *i UNUSED, const char *k, const char *v) {
		if (!g_ascii_strcasecmp(k, "content-meta-chunk-method"))
			chunk_method = g_strdup(v);
	}
	void _on_chunk (void *i UNUSED, struct chunk_s *chunk) {
		chunks = g_slist_prepend (chunks, chunk);
	}
	err = _show_content (sds, src->url, NULL, _on_chunk, _on_prop);

	/* Parse the beans */
	if (!err) {
		if (chunk_method && _chunk_method_needs_ecd(chunk_method) && !oio_str_is_set(sds->ecd))
			err = NEWERROR(CODE_NOT_IMPLEMENTED, "cannot download this without ecd");
	}

	if (!err) {
		struct _download_ctx_s dl = {
			.sds = sds, .dst = dst, .src = src, .chunk_method = chunk_method,
			.metachunks = NULL, .chunks = chunks,
		};
		if (!(err = _organize_chunks(chunks, &dl.metachunks))) {
			g_assert (dl.metachunks != NULL);
			err = _download (&dl);
			_metachunk_cleanv (dl.metachunks);
		}
	}

	/* cleanup and exit */
	g_slist_free_full (chunks, g_free);
	g_free(chunk_method);
	return (struct oio_error_s*) err;
}

static struct oio_error_s*
_download_to_file (struct oio_sds_s *sds, struct oio_sds_dl_src_s *src,
		struct oio_sds_dl_dst_s *dst)
{
	int fd = -1;
	FILE *out = NULL;
	struct oio_error_s *err = NULL;

	_dl_debug (__FUNCTION__, src, dst);

	fd = open (dst->data.file.path, O_CREAT|O_EXCL|O_WRONLY, 0644);
	if (fd < 0) {
		err = (struct oio_error_s*) NEWERROR (CODE_INTERNAL_ERROR,
				"open() error: (%d) %s", errno, strerror(errno));
	} else {
		out = fdopen(fd, "a");
		if (out) {
			struct oio_sds_dl_dst_s snk0 = {
				.out_size = 0,
				.type = OIO_DL_DST_HOOK_SEQUENTIAL,
				.data = { .hook = {
					.cb = _write_FILE,
					.ctx = out,
					.length = (size_t)-1,
				} }
			};
			err = _download_to_hook (sds, src, &snk0);
			dst->out_size = snk0.out_size;
			fclose (out);
		}
		if (!err) {
			posix_fadvise (fd, 0, 0, POSIX_FADV_DONTNEED);
			if (sds->sync_after_download)
				fsync(fd);
		}
		close(fd);
	}
	return err;
}

static struct oio_error_s*
_download_to_buffer (struct oio_sds_s *sds, struct oio_sds_dl_src_s *src,
		struct oio_sds_dl_dst_s *dst)
{
	FILE *out = NULL;
	struct oio_error_s *err = NULL;

	_dl_debug (__FUNCTION__, src, dst);

	if (src->ranges != NULL && src->ranges[0] != NULL) {
		/* Validate all the range can fit into the buffer */
		size_t total = 0;
		for (struct oio_sds_dl_range_s **p=src->ranges; *p ;++p)
			total += (*p)->size;
		if (total > dst->data.buffer.length)
			return (struct oio_error_s*) NEWERROR (CODE_BAD_REQUEST,
					"Buffer too small (%"G_GSIZE_FORMAT") "
					"for the specified ranges (%"G_GSIZE_FORMAT")",
					dst->data.buffer.length, total);
	} else {
		/* No range specified: we need more information to fake a range, e.g.
		 * the first 'dst->data.buffer.length' of the content. */
	}

	out = fmemopen(dst->data.buffer.ptr, dst->data.buffer.length, "w");
	if (!out) {
		err = (struct oio_error_s*) NEWERROR (CODE_INTERNAL_ERROR,
				"fmemopen() error: (%d) %s", errno, strerror(errno));
	} else {
		struct oio_sds_dl_dst_s dst0 = {
			.out_size = 0,
			.type = OIO_DL_DST_HOOK_SEQUENTIAL,
			.data = { .hook = {
				.cb = _write_FILE,
				.ctx = out,
				.length = dst->data.buffer.length,
			} }
		};
		err = _download_to_hook (sds, src, &dst0);
		if (out)
			fclose (out);
		dst->out_size = dst0.out_size;
	}
	return err;
}

struct oio_error_s*
oio_sds_download (struct oio_sds_s *sds, struct oio_sds_dl_src_s *dl,
		struct oio_sds_dl_dst_s *snk)
{
	if (!sds || !dl || !snk || !dl->url)
		return (struct oio_error_s*) BADREQ("Missing argument");
	oio_ext_set_reqid (sds->session_id);

	snk->out_size = 0;

	if (snk->type == OIO_DL_DST_HOOK_SEQUENTIAL)
		return _download_to_hook (sds, dl, snk);
	if (snk->type == OIO_DL_DST_FILE)
		return _download_to_file (sds, dl, snk);
	if (snk->type == OIO_DL_DST_BUFFER)
		return _download_to_buffer (sds, dl, snk);
	return (struct oio_error_s*) NEWERROR (CODE_INTERNAL_ERROR, "Sink type not supported");
}

struct oio_error_s*
oio_sds_download_to_file (struct oio_sds_s *sds, struct oio_url_s *url,
		const char *local)
{
	if (!local)
		return (struct oio_error_s*) BADREQ("Missing local path");
	struct oio_sds_dl_src_s dl = {
		.url = url,
		.ranges = NULL,
	};
	struct oio_sds_dl_dst_s snk = {
		.out_size = 0,
		.type = OIO_DL_DST_FILE,
		.data = { .file = {.path = local}},
	};
	return oio_sds_download (sds, &dl, &snk);
}

/* Upload ------------------------------------------------------------------- */

struct oio_sds_ul_s
{
	gboolean started;
	gboolean finished;
	gboolean ready_for_data;

	/* set at _init() */
	struct oio_sds_s *sds;
	struct oio_sds_ul_dst_s *dst;
	GChecksum *checksum_content;
	GQueue *buffer_tail;
	GQueue *metachunk_ready;
	GList *metachunk_done;
	GSList *chunks_done;
	GSList *chunks_failed;

	/* set at the first prepare */
	gint64 chunk_size;
	gint64 version;
	gchar *hexid;
	gchar *stgpol;
	gchar *chunk_method;
	gchar *mime_type;

	/* current upload */
	struct metachunk_s *mc;
	GSList *chunks;
	struct http_put_s *put;
	GSList *http_dests;
	size_t local_done;
	GChecksum *checksum_chunk;
};

static void
_assert_no_upload (struct oio_sds_ul_s *ul)
{
	g_assert (NULL != ul);
	g_assert (NULL == ul->mc);
	g_assert (NULL == ul->chunks);
	g_assert (NULL == ul->put);
	g_assert (NULL == ul->http_dests);
	g_assert (NULL == ul->checksum_chunk);
	g_assert (0 == ul->local_done);
}

static void
_sds_upload_reset (struct oio_sds_ul_s *ul)
{
	if (ul->checksum_chunk)
		g_checksum_free (ul->checksum_chunk);
	ul->checksum_chunk = NULL;
	_metachunk_clean (ul->mc);
	ul->mc = NULL;
	g_slist_free (ul->chunks);
	ul->chunks = NULL;
	http_put_destroy (ul->put);
	ul->put = NULL;
	g_slist_free (ul->http_dests);
	ul->http_dests = NULL;
	ul->local_done = 0;
}

struct oio_sds_ul_s *
oio_sds_upload_init (struct oio_sds_s *sds, struct oio_sds_ul_dst_s *dst)
{
	if (!sds || !dst)
		return NULL;
	if (dst->content_id && !oio_str_ishexa1(dst->content_id))
		return NULL;

	oio_ext_set_reqid (sds->session_id);

	struct oio_sds_ul_s *ul = g_malloc0 (sizeof(*ul));
	ul->finished = FALSE;
	ul->ready_for_data = TRUE;
	ul->sds = sds;
	ul->dst = dst;
	ul->checksum_content = g_checksum_new (G_CHECKSUM_MD5);
	ul->checksum_chunk = NULL;
	ul->buffer_tail = g_queue_new ();
	ul->metachunk_ready = g_queue_new ();

	if (dst->content_id) {
		EXTRA_ASSERT(oio_str_ishexa1 (dst->content_id));
		oio_str_replace (&ul->hexid, dst->content_id);
	}
	return ul;
}

void
oio_sds_upload_clean (struct oio_sds_ul_s *ul)
{
	if (!ul)
		return;

	if (ul->checksum_content)
		g_checksum_free (ul->checksum_content);
	if (ul->buffer_tail)
		g_queue_free (ul->buffer_tail);
	if (ul->metachunk_ready) {
		g_queue_free_full (ul->metachunk_ready, (GDestroyNotify)_metachunk_clean);
		ul->metachunk_ready = NULL;
	}
	if (ul->metachunk_done) {
		g_list_free_full (ul->metachunk_done, (GDestroyNotify)_metachunk_clean);
		ul->metachunk_done = NULL;
	}
	g_slist_free_full (ul->chunks_done, g_free);
	g_slist_free_full (ul->chunks_failed, g_free);
	oio_str_clean (&ul->hexid);
	oio_str_clean (&ul->stgpol);
	oio_str_clean (&ul->chunk_method);
	oio_str_clean (&ul->mime_type);
	_sds_upload_reset (ul);

	g_free (ul);
}

int
oio_sds_upload_done (struct oio_sds_ul_s *ul)
{
#ifdef HAVE_EXTRA_DEBUG
	g_assert (ul != NULL);
	if (ul->finished)
		_assert_no_upload (ul);
#endif
	return !ul || ul->finished;
}

int
oio_sds_upload_greedy (struct oio_sds_ul_s *ul)
{
	return NULL != ul && !ul->finished && ul->ready_for_data;
}

int
oio_sds_upload_needs_ecd(struct oio_sds_ul_s *ul)
{
	return _chunk_method_needs_ecd(ul->chunk_method);
}

struct oio_error_s *
oio_sds_upload_prepare (struct oio_sds_ul_s *ul, size_t size)
{
	g_assert (ul != NULL);

	GError *err = NULL;
	GString *request_body = g_string_new("");
	GString *reply_body = g_string_new ("");

	/* get the beans from the proxy, for the size announced.
	 * The reply will only carry the official chunk_size and
	 * some places. */
	do {
		struct oio_proxy_content_prepare_out_s out = {
			.body = reply_body,
			.header_chunk_size = NULL,
			.header_version = NULL,
			.header_content = NULL,
			.header_stgpol = NULL,
			.header_chunk_method = NULL,
			.header_mime_type = NULL,
		};
		err = oio_proxy_call_content_prepare (ul->sds->h, ul->dst->url,
				size, ul->dst->autocreate, &out);

		if (!err && out.header_content && !oio_str_ishexa1 (out.header_content))
			err = SYSERR("returned content-id not hexadecimal");

		if (err)
			g_prefix_error (&err, "Proxy: ");
		else {
			if (out.header_chunk_size && !ul->chunk_size)
				ul->chunk_size = g_ascii_strtoll (out.header_chunk_size, NULL, 10);
			if (out.header_version && !ul->version)
				ul->version = g_ascii_strtoll (out.header_version, NULL, 10);
			if (out.header_content && !ul->hexid)
				oio_str_replace (&ul->hexid, out.header_content);
			if (out.header_stgpol)
				oio_str_replace (&ul->stgpol, out.header_stgpol);
			if (out.header_chunk_method)
				oio_str_replace (&ul->chunk_method, out.header_chunk_method);
			if (out.header_mime_type)
				oio_str_replace (&ul->mime_type, out.header_mime_type);
		}
		oio_str_clean (&out.header_chunk_size);
		oio_str_clean (&out.header_version);
		oio_str_clean (&out.header_content);
		oio_str_clean (&out.header_stgpol);
		oio_str_clean (&out.header_chunk_method);
		oio_str_clean (&out.header_mime_type);
	} while (0);

	EXTRA_ASSERT(!ul->hexid || oio_str_ishexa1(ul->hexid));

	/* Parse the output, as a JSON array of objects with fields
	 * depicting chunks */
	if (!err) {
		struct json_tokener *tok = json_tokener_new ();
		struct json_object *jbody = json_tokener_parse_ex (tok,
				reply_body->str, reply_body->len);
		if (!json_object_is_type(jbody, json_type_array))
			err = NEWERROR(0, "Invalid JSON from the OIO proxy");
		else if (NULL != (err = _chunks_load (&ul->chunks, jbody)))
			g_prefix_error (&err, "Parsing: ");
		json_object_put (jbody);
		json_tokener_free (tok);

		/* Verify we are not doing erasure coding.
		 * TODO: implement erasure coding in C */
		if (oio_sds_upload_needs_ecd(ul)) {
			if (ul->sds->ecd && ul->sds->ecd[0]) {
				GRID_DEBUG("using ecd gateway");
			} else {
				err = NEWERROR(CODE_NOT_IMPLEMENTED,
						"cannot upload this without ecd");
			}
		}
	}

	/* Organize the set of chunks into metachunks. */
	if (!err) {
		struct metachunk_s **out = NULL;
		if (NULL != (err = _organize_chunks (ul->chunks, &out)))
			g_prefix_error (&err, "Logic: ");
		else
			for (struct metachunk_s **p = out; *p; ++p)
				g_queue_push_tail (ul->metachunk_ready, *p);
		if (out)
			g_free(out);
	}

	/* some values can be guessed if the proxy didn't reply */
	if (!err) {
#define LAZYSET(R,V) do { if (!R) R = g_strdup(V); } while (0)
		if (!ul->version) ul->version = oio_ext_real_time();
		LAZYSET(ul->hexid, "0000");
		LAZYSET(ul->stgpol, OIO_DEFAULT_STGPOL);
		LAZYSET(ul->chunk_method, OIO_DEFAULT_CHUNKMETHOD);
		LAZYSET(ul->mime_type, OIO_DEFAULT_MIMETYPE);
#undef LAZYSET
	}

	g_string_free (request_body, TRUE);
	g_string_free (reply_body, TRUE);
	return (struct oio_error_s*) err;
}

struct oio_error_s *
oio_sds_upload_feed (struct oio_sds_ul_s *ul,
		const unsigned char *buf, size_t len)
{
	GRID_TRACE("%s (%p) <- %"G_GSIZE_FORMAT, __FUNCTION__, ul, len);
	g_assert (ul != NULL);
	g_assert (!ul->finished);
	g_assert (ul->ready_for_data);
	g_queue_push_tail (ul->buffer_tail, g_bytes_new (buf, len));
	if (!len)
		ul->ready_for_data = FALSE;
	return NULL;
}

static GError *
_sds_upload_finish (struct oio_sds_ul_s *ul)
{
	GRID_TRACE("%s (%p)", __FUNCTION__, ul);
	g_assert(ul->mc != NULL);
	GError *err = NULL;

	guint failures = http_put_get_failure_number (ul->put);
	guint total = g_slist_length (ul->http_dests);
	GRID_TRACE("%s uploads %u/%u failed", __FUNCTION__, failures, total);

	if (failures >= total) {
		err = NEWERROR(CODE_PLATFORM_ERROR, "No upload succeeded");
	} else {
		/* patch the chunk sizes and positions */
		ul->mc->size = ul->local_done;
		for (GSList *l=ul->mc->chunks; l ;l=l->next) {
			struct chunk_s *c = l->data;
			c->size = ul->mc->size;
			g_assert (c->position.meta == ul->mc->meta);
		}

		if (ul->checksum_chunk) {
			const char *h = g_checksum_get_string (ul->checksum_chunk);
			for (GSList *l=ul->mc->chunks; l ;l=l->next) {
				struct chunk_s *c = l->data;
				g_strlcpy (c->hexhash, h, sizeof(c->hexhash));
				oio_str_upper (c->hexhash);
			}
		}
		/* TODO: in case of EC, we may wanna read response headers */

		/* store the structure in holders for further commit/abort */
		ul->chunks_done = g_slist_concat (ul->chunks_done, ul->chunks);
		GRID_TRACE("%s > chunks +%u -> %u", __FUNCTION__,
				g_slist_length(ul->chunks),
				g_slist_length(ul->chunks_done));

		ul->metachunk_done = g_list_append (ul->metachunk_done, ul->mc);
		GRID_TRACE("%s > metachunks +1 -> %u (%"G_GSIZE_FORMAT")", __FUNCTION__,
				g_list_length(ul->metachunk_done),
				ul->mc->size);
		ul->mc = NULL;
		ul->chunks = NULL;
	}

	_sds_upload_reset (ul);
	return err;
}

static void
_sds_upload_add_headers(struct oio_sds_ul_s *ul, struct http_put_dest_s *dest)
{
	http_put_dest_add_header (dest, PROXYD_HEADER_REQID,
			"%s", oio_ext_get_reqid());

	http_put_dest_add_header (dest, RAWX_HEADER_PREFIX "container-id",
			"%s", oio_url_get (ul->dst->url, OIOURL_HEXID));

	gchar *escaped = g_uri_escape_string (oio_url_get (
				ul->dst->url, OIOURL_PATH), NULL, TRUE);
	http_put_dest_add_header (dest, RAWX_HEADER_PREFIX "content-path",
			"%s", escaped);
	g_free (escaped);

	http_put_dest_add_header (dest, RAWX_HEADER_PREFIX "content-version",
			"%" G_GINT64_FORMAT, ul->version);
	http_put_dest_add_header (dest, RAWX_HEADER_PREFIX "content-id",
			"%s", ul->hexid);

	http_put_dest_add_header (dest, RAWX_HEADER_PREFIX "content-storage-policy",
			"%s", ul->stgpol);
	http_put_dest_add_header (dest, RAWX_HEADER_PREFIX "content-chunk-method",
			"%s", ul->chunk_method);
	http_put_dest_add_header (dest, RAWX_HEADER_PREFIX "content-mime-type",
			"%s", ul->mime_type);
}

static GError *
_sds_upload_renew (struct oio_sds_ul_s *ul)
{
	GRID_TRACE("%s (%p)", __FUNCTION__, ul);

	struct oio_error_s *err = NULL;

	g_assert (NULL == ul->put);
	g_assert (NULL == ul->http_dests);
	g_assert (NULL == ul->checksum_chunk);

	ul->started = TRUE;

	/* ensure we have a new destination (metachunk) */
	if (!ul->mc) {
		if (g_queue_is_empty (ul->metachunk_ready)) {
			if (NULL != (err = oio_sds_upload_prepare (ul, 1)))
				return (GError*) err;
		}
		ul->mc = g_queue_pop_head (ul->metachunk_ready);
	}
	g_assert (NULL != ul->mc);

	/* patch the metachunk characteristics (position now known) */
	if (ul->metachunk_done) {
		struct metachunk_s *last = (g_list_last (ul->metachunk_done))->data;
		ul->mc->offset = last->offset + last->size;
		ul->mc->meta = last->meta + 1;
	} else {
		ul->mc->offset = ul->dst->offset;
		ul->mc->meta = ul->dst->meta_pos;
	}
	/* then patch each chunk with the same meta-position */
	for (GSList *l=ul->mc->chunks; l ;l=l->next) {
		struct chunk_s *c = l->data;
		c->position.meta = ul->mc->meta;
	}

	/* Initiate the PolyPut (c) with all its targets */
	ul->put = http_put_create (-1, ul->chunk_size);
	if (oio_sds_upload_needs_ecd(ul)) {
		// TODO: allow getting ecd from proxy
		char ecd[128] = {0};
		g_snprintf(ecd, sizeof(ecd), "http://%s/", ul->sds->ecd);
		struct http_put_dest_s *dest = http_put_add_dest(ul->put, ecd, ul->mc);
		_sds_upload_add_headers(ul, dest);
		int chunks_nb = 0;
		for (GSList *l = ul->mc->chunks; l; l = l->next, chunks_nb++) {
			struct chunk_s *chunk = l->data;
			char key[64] = {0};
			g_snprintf(key, sizeof(key), "%s%s-%u",
					RAWX_HEADER_PREFIX, "chunk", chunk->position.intra);
			http_put_dest_add_header(dest, key, "%s", chunk->url);
		}
		http_put_dest_add_header (dest, RAWX_HEADER_PREFIX "chunks-nb",
				"%d", chunks_nb);
		http_put_dest_add_header (dest, RAWX_HEADER_PREFIX "chunk-pos",
				"%u", ul->mc->meta);
		ul->http_dests = g_slist_append (ul->http_dests, dest);
	} else {
		for (GSList *l=ul->mc->chunks; l ;l=l->next) {
			struct chunk_s *c = l->data;
			struct http_put_dest_s *dest = http_put_add_dest (ul->put, c->url, c);

			_sds_upload_add_headers(ul, dest);

			http_put_dest_add_header (dest, RAWX_HEADER_PREFIX "chunk-id",
					"%s", strrchr(c->url, '/')+1);

			gchar strpos[32];
			_chunk_pack_position (c, strpos, sizeof(strpos));
			http_put_dest_add_header (dest, RAWX_HEADER_PREFIX "chunk-pos",
					"%s", strpos);

			ul->http_dests = g_slist_append (ul->http_dests, dest);
		}
	}

	ul->checksum_chunk = g_checksum_new (G_CHECKSUM_MD5);
	GRID_TRACE("%s (%p) upload ready!", __FUNCTION__, ul);
	return NULL;
}

struct oio_error_s *
oio_sds_upload_step (struct oio_sds_ul_s *ul)
{
	static const char *end = "";
	GRID_TRACE("%s (%p)", __FUNCTION__, ul);
	g_assert (ul != NULL);

	if (ul->finished) {
		GRID_TRACE("%s (%p) finished!", __FUNCTION__, ul);
		return NULL;
	}

	if (ul->put) {
		/* maybe finish the previous upload */
		gsize max = http_put_expected_bytes (ul->put);
		GRID_TRACE("%s (%p) upload running, expecting %"G_GSIZE_FORMAT" bytes",
				__FUNCTION__, ul, max);
		if (0 == max) {
			GError *err;
			while (!http_put_done(ul->put)) {
				GBytes *empty = g_bytes_new_static (end, 0);
				http_put_feed (ul->put, empty);
				if (NULL != (err = http_put_step (ul->put)))
					return (struct oio_error_s*) err;
			}
			if (NULL != (err = _sds_upload_finish (ul)))
				return (struct oio_error_s*) err;
			_assert_no_upload (ul);
			return NULL;
		}
	} else {
		/* No upload running ... */
		g_assert (NULL == ul->http_dests);
		g_assert (NULL == ul->checksum_chunk);
		g_assert (0 == ul->local_done);

		/* Check if we need to start a new one */
		GRID_TRACE("%s (%p) No upload currently running", __FUNCTION__, ul);
		if (g_queue_is_empty (ul->buffer_tail)) {
			/* no need to start an upload now */
			if (!ul->ready_for_data) {
				GRID_TRACE("%s (%p) not expecting data anymore, finishing", __FUNCTION__, ul);
				ul->finished = TRUE;
			} else {
				GRID_TRACE("%s (%p) No data pending, nothing to do", __FUNCTION__, ul);
			}
		} else {
			/* maybe we received the termination buffer */
			GBytes *buf = g_queue_pop_head (ul->buffer_tail);
			if (0 >= g_bytes_get_size (buf) && ul->started) {
				ul->ready_for_data = FALSE;
				ul->finished = TRUE;
				g_bytes_unref (buf);
			} else {
				/* XXX JFS: if no upload at all has ever been started and we
				 * received a buffer (empty or not), then we have a stream and
				 * we need at least one empty chunk to be able to rebuid the
				 * content. So we re-enqueue the buffer and let the PUT happen. */
				g_queue_push_head (ul->buffer_tail, buf);
				GError *err = _sds_upload_renew (ul);
				if (NULL != err) {
					GRID_TRACE("%s (%p) Failed to renew the upload", __FUNCTION__, ul);
					return (struct oio_error_s*) err;
				}
			}
		}
		return NULL;
	}

	g_assert (ul->put != NULL);
	g_assert (0 != http_put_expected_bytes (ul->put));

	/* An upload is really running, maybe feed it */
	if (!g_queue_is_empty (ul->buffer_tail)) {
		GRID_TRACE("%s (%p) Data ready!", __FUNCTION__, ul);
		GBytes *buf = g_queue_pop_head (ul->buffer_tail);

		gsize len = g_bytes_get_size (buf);
		gsize max = http_put_expected_bytes (ul->put);
		g_assert (max != 0);

		/* the upload still wants more bytes */
		if (!len) {
			GRID_TRACE("%s (%p) tail buffer", __FUNCTION__, ul);
			g_assert (FALSE == ul->ready_for_data);
		} else if (max > 0 && len > max) {
			GRID_TRACE("%s (%p) %"G_GSIZE_FORMAT" accepted at most", __FUNCTION__, ul, max);
			GBytes *first = g_bytes_new_from_bytes (buf, 0, max);
			GBytes *second = g_bytes_new_from_bytes (buf, max, len-max);
			g_queue_push_head (ul->buffer_tail, second);
			g_bytes_unref (buf);
			buf = first;
		} else {
			GRID_TRACE("%s (%p) %"G_GSIZE_FORMAT" pushed at once", __FUNCTION__, ul, len);
		}

		/* Update local counters and checksums */
		gsize l = 0;
		const void *b = g_bytes_get_data (buf, &l);
		if (l) {
			if (ul->checksum_chunk)
				g_checksum_update (ul->checksum_chunk, b, l);
			g_checksum_update (ul->checksum_content, b, l);
			ul->local_done += l;
		}

		/* then feed the upload with the chunk of data */
		http_put_feed (ul->put, buf);
	}

	/* Now do the I/O things */
	GError *err = http_put_step (ul->put);
	if (NULL != err)
		return (struct oio_error_s*) err;

	return NULL;
}

static void
_chunks_remove (CURL *h UNUSED, GSList *chunks UNUSED)
{
	/* TODO JFS */
}

struct oio_error_s *
oio_sds_upload_commit (struct oio_sds_ul_s *ul)
{
	GRID_TRACE("%s (%p) append=%u", __FUNCTION__, ul, ul->dst->append);
	g_assert (ul != NULL);

	if (ul->put && !http_put_done (ul->put))
		return (struct oio_error_s *) SYSERR("RAWX upload not completed");

	gint64 size = ul->dst->offset;
	for (GList *l=g_list_first(ul->metachunk_done); l ;l=g_list_next(l))
		size += ((struct metachunk_s*) l->data)->size;

	GString *request_body = g_string_new("");
	GString *reply_body = g_string_new ("");
	_chunks_pack (request_body, ul->chunks_done);

	gchar hash[STRLEN_CHUNKHASH];
	g_strlcpy (hash, g_checksum_get_string (ul->checksum_content), sizeof(hash));
	oio_str_upper (hash);
	struct oio_proxy_content_create_in_s in = {
		.size = size,
		.version = ul->version,
		.content = ul->hexid,
		.chunks = request_body,
		.hash = hash,
		.stgpol = ul->stgpol,
		.chunk_method = ul->chunk_method,
<<<<<<< HEAD
		.append = BOOL(ul->dst->append),
=======
		.update = ul->dst->partial,
>>>>>>> 78ae5382
	};

	GRID_TRACE("%s (%p) Saving %s", __FUNCTION__, ul, request_body->str);
	GError *err = oio_proxy_call_content_create (ul->sds->h, ul->dst->url,
			&in, reply_body);
	if (ul->chunks_failed)
		_chunks_remove (ul->sds->h, ul->chunks_failed);

	g_string_free (request_body, TRUE);
	g_string_free (reply_body, TRUE);
	if (err)
		return (struct oio_error_s*) err;
	if (ul->dst->properties)
		return (struct oio_error_s*) oio_proxy_call_content_set_properties
			(ul->sds->h, ul->dst->url, (const char* const*)ul->dst->properties);
	return NULL;
}

struct oio_error_s *
oio_sds_upload_abort (struct oio_sds_ul_s *ul)
{
	GRID_TRACE("%s (%p)", __FUNCTION__, ul);
	g_assert (ul != NULL);
	if (ul->chunks_failed)
		_chunks_remove (ul->sds->h, ul->chunks_failed);
	return (struct oio_error_s *) NEWERROR(CODE_NOT_IMPLEMENTED, "NYI");
}

static void
_ul_debug (const char *caller, struct oio_sds_ul_src_s *src,
		struct oio_sds_ul_dst_s *dst)
{
	if (!GRID_DEBUG_ENABLED())
		return;
	GString *out = g_string_new("");

	if (src->type == OIO_UL_SRC_HOOK_SEQUENTIAL)
		g_string_append_printf (out, "SRC{HOOK,%p}", src->data.hook.cb);
	else
		g_string_append_printf (out, "SRC{XXX,%d}", src->type);

	g_string_append_printf (out, " -> DST{%s,%d}", oio_url_get(dst->url, OIOURL_WHOLE), dst->autocreate);

	GRID_DEBUG ("%s (%s)", caller, out->str);
	g_string_free (out, TRUE);
}

static GError *
_upload_sequential (struct oio_sds_s *sds, struct oio_sds_ul_dst_s *dst,
		struct oio_sds_ul_src_s *src)
{
	_ul_debug(__FUNCTION__, src, dst);
	if (!src->data.hook.cb)
		return BADREQ("Missing hook");

	struct oio_sds_ul_s *ul = oio_sds_upload_init (sds, dst);
	if (!ul)
		return SYSERR("Resource allocation failure");

	struct oio_error_s *err = NULL;

	/* If a size is specified, then prepare enough chunks.
	 * Specifying no size, then preparing no chunks, will require to
	 * call the proxy as soon as a new chunk is necessary, then issuing
	 * several calls to the proxy. */
	if (src->data.hook.size > 0 && src->data.hook.size != (size_t)-1)
		err = oio_sds_upload_prepare(ul, src->data.hook.size);

	while (!err && !oio_sds_upload_done (ul)) {
		GRID_TRACE("%s (%p) not done yet", __FUNCTION__, ul);

		/* feed the upload queue */
		if (oio_sds_upload_greedy (ul)) {
			GRID_TRACE("%s (%p) greedy!", __FUNCTION__, ul);
			guint8 b[8192];
			size_t l = src->data.hook.cb (src->data.hook.ctx, b, sizeof(b));
			switch (l) {
				case OIO_SDS_UL__ERROR:
					err = (struct oio_error_s*) SYSERR("data hook error");
					break;
				case OIO_SDS_UL__DONE:
					err = oio_sds_upload_feed (ul, b, 0);
					break;
				case OIO_SDS_UL__NODATA:
					GRID_INFO("%s No data ready from user's hook", __FUNCTION__);
					break;
				default:
					err = oio_sds_upload_feed (ul, b, l);
					break;
			}
		}

		/* do the I/O things */
		if (!err)
			err = oio_sds_upload_step (ul);
	}

	if (!err)
		err = oio_sds_upload_commit (ul);
	else {
		struct oio_error_s *e = oio_sds_upload_abort (ul);
		if (e) {
			GRID_WARN("Upload abort failed: (%d) %s",
					oio_error_code (e), oio_error_message (e));
			oio_error_free (e);
		}
	}

	oio_sds_upload_clean (ul);
	return (GError*) err;
}

struct oio_error_s*
oio_sds_upload (struct oio_sds_s *sds, struct oio_sds_ul_src_s *src,
		struct oio_sds_ul_dst_s *dst)
{
	if (!sds || !src || !dst)
		return (struct oio_error_s*) BADREQ("Missing parameter");
	if (dst->content_id && !oio_str_ishexa1 (dst->content_id))
		return (struct oio_error_s*) BADREQ("content_id not hexadecimal");

	if (src->type == OIO_UL_SRC_HOOK_SEQUENTIAL)
		return (struct oio_error_s*) _upload_sequential (sds, dst, src);

	return (struct oio_error_s*) NEWERROR(0, "Invalid argument: %s",
			"source type not managed");
}

static size_t
_read_FILE (void *u, unsigned char *ptr, size_t len)
{
	FILE *in = u;
	GRID_TRACE("Reading at most %"G_GSIZE_FORMAT, len);
	if (ferror(in))
		return OIO_SDS_UL__ERROR;
	if (feof(in))
		return OIO_SDS_UL__DONE;
	size_t r = fread(ptr, 1, len, in);
	return (r == 0) ? OIO_SDS_UL__NODATA : r;
}

struct oio_error_s*
oio_sds_upload_from_file (struct oio_sds_s *sds, struct oio_sds_ul_dst_s *dst,
			  const char *local, size_t off, size_t len)
{
	if (!sds || !dst || !local)
		return (struct oio_error_s*) BADREQ("Invalid argument");
	if (dst->content_id && !oio_str_ishexa1 (dst->content_id))
		return (struct oio_error_s*) BADREQ("content_id not hexadecimal");

	int fd = -1;
	FILE *in = NULL;
	GError *err = NULL;
	struct stat st;

	if (0 > (fd = open (local, O_RDONLY, 0644)))
		err = SYSERR("open() error: (%d) %s", errno, strerror(errno));
	else if (0 > fstat (fd, &st))
		err = SYSERR("fstat() error: (%d) %s", errno, strerror(errno));
	else if (!(in = fdopen(fd, "r")))
		err = SYSERR("fdopen() error: (%d) %s", errno, strerror(errno));
	else {
		lseek (fd, off, SEEK_SET);
		if (len == 0 || len == (size_t)-1)
			len = st.st_size;
		struct oio_sds_ul_src_s src0 = {
			.type = OIO_UL_SRC_HOOK_SEQUENTIAL, .data = { .hook = {
				.cb = _read_FILE,
				.ctx = in,
				.size = len
			}}
		};

		err = _upload_sequential (sds, dst, &src0);
	}

	if (in)
		fclose (in);
	if (fd >= 0)
		close (fd);
	return (struct oio_error_s*) err;
}

struct oio_error_s*
oio_sds_upload_from_buffer (struct oio_sds_s *sds,
		struct oio_sds_ul_dst_s *dst, void *base, size_t len)
{
	if (!sds || !dst || !base)
		return (struct oio_error_s*) BADREQ("Invalid argument");
	if (dst->content_id && !oio_str_ishexa1 (dst->content_id))
		return (struct oio_error_s*) BADREQ("content_id not hexadecimal");

	FILE *in = NULL;
	GError *err = NULL;

	if (!(in = fmemopen (base, len, "r")))
		err = SYSERR("fmemopen() error: (%d) %s", errno, strerror(errno));
	else {
		struct oio_sds_ul_src_s src0 = {
			.type = OIO_UL_SRC_HOOK_SEQUENTIAL, .data = { .hook = {
				.cb = _read_FILE,
				.ctx = in,
				.size = len
			}},
		};

		err = _upload_sequential (sds, dst, &src0);
	}

	if (in)
		fclose (in);
	return (struct oio_error_s*) err;
}

/* List --------------------------------------------------------------------- */

static GError *
_notify_list_prefix (struct oio_sds_list_listener_s *listener,
		struct json_object *jitem)
{
	if (listener->on_prefix)
		listener->on_prefix (listener->ctx, json_object_get_string (jitem));
	return NULL;
}

static GError *
_notify_list_item (struct oio_sds_list_listener_s *listener,
		struct json_object *jitem)
{
	struct json_object *jn, *jh, *js, *jv;
	struct oio_ext_json_mapping_s m[] = {
		{"name", &jn, json_type_string, 1},
		{"hash", &jh, json_type_string, 1},
		{"size", &js, json_type_int, 1},
		{"ver",  &jv, json_type_int, 1},
		{NULL, NULL, 0, 0}
	};
	GError *err = oio_ext_extract_json (jitem, m);
	if (err) {
		g_prefix_error (&err, "Invalid item: ");
		return err;
	}

	struct oio_sds_list_item_s item;
	item.name = json_object_get_string (jn);
	item.hash = json_object_get_string (jh);
	item.size = json_object_get_int64 (js);
	item.version = json_object_get_int64 (jv);
	if (listener->on_item)
		listener->on_item (listener->ctx, &item);
	return NULL;
}

static GError *
_notify_list_result (struct oio_sds_list_listener_s *listener,
		struct json_object *jbody, size_t *pcount)
{
	struct json_object *jobjects = NULL, *jprefixes = NULL;
	struct oio_ext_json_mapping_s m[] = {
		{"objects",  &jobjects,  json_type_array, 1},
		{"prefixes", &jprefixes, json_type_array, 1},
		{NULL,NULL,0,0}
	};
	GError *err = oio_ext_extract_json (jbody, m);
	if (err) {
		g_prefix_error (&err, "Invalid body: ");
		return err;
	}

	GRID_TRACE2 ("Found %u items, %u prefixes",
			json_object_array_length(jobjects),
			json_object_array_length(jprefixes));

	const int count_objects = json_object_array_length(jobjects);
	if (count_objects >= 0)
		*pcount = (size_t) count_objects;
	for (int i=count_objects; i>0 && !err ;i--) {
		struct json_object *it = json_object_array_get_idx (jobjects, i-1);
		err = _notify_list_item (listener, it);
	}

	const int count_prefixes = json_object_array_length(jprefixes);
	for (int i = count_prefixes; i > 0 && !err; i--) {
		struct json_object *it = json_object_array_get_idx(jprefixes, i-1);
		err = _notify_list_prefix(listener, it);
	}

	return err;
}

static GError *
_single_list (struct oio_sds_list_param_s *param,
		struct oio_sds_list_listener_s *listener, CURL *h)
{
	GRID_TRACE("%s prefix %s marker %s end %s max %"G_GSIZE_FORMAT,
		__FUNCTION__, param->prefix, param->marker, param->end,
		param->max_items);

	listener->out_count = 0;
	listener->out_truncated = FALSE;
	GString *reply_body = g_string_new ("");

	// Query the proxy
	GError *err = oio_proxy_call_content_list (h, param->url, reply_body,
			param->prefix, param->marker, param->end, param->max_items, 0);

	// Unpack the reply
	if (!err) {
		GRID_TRACE("Parsing (%"G_GSIZE_FORMAT") %s", reply_body->len, reply_body->str);
		struct json_tokener *tok = json_tokener_new ();
		struct json_object *jbody = json_tokener_parse_ex (tok,
				reply_body->str, reply_body->len);
		if (!json_object_is_type(jbody, json_type_object)) {
			err = NEWERROR(0, "Invalid JSON from the OIO proxy");
		} else {
			size_t count_items = 0;
			if (!(err = _notify_list_result (listener, jbody, &count_items)))
				listener->out_count = count_items;
		}
		json_object_put (jbody);
		json_tokener_free (tok);
	}

	g_string_free (reply_body, TRUE);
	return err;
}

struct oio_error_s *
oio_sds_list (struct oio_sds_s *sds, struct oio_sds_list_param_s *param,
		struct oio_sds_list_listener_s *listener)
{
	if (!sds || !param || !listener || !param->url)
		return (struct oio_error_s*) NEWERROR(CODE_BAD_REQUEST, "Missing argument");
	if (!oio_url_has_fq_container (param->url))
		return (struct oio_error_s*) NEWERROR(CODE_BAD_REQUEST, "Partial URI");
	oio_ext_set_reqid (sds->session_id);

	GRID_DEBUG("LIST prefix %s marker %s end %s max %"G_GSIZE_FORMAT,
		param->prefix, param->marker, param->end, param->max_items);

	gchar *next = param->marker ? g_strdup (param->marker) : NULL;
	listener->out_truncated = 0;
	listener->out_count = 0;
	GError *err = NULL;

	for (;;) {
		gchar *nextnext = NULL;
		int _hook_bound (void *ctx UNUSED, const char *next_marker) {
			oio_str_replace (&nextnext, next_marker);
			return 0;
		}
		struct oio_sds_list_listener_s l0 = {
			.ctx = listener->ctx,
			.on_item = listener->on_item,
			.on_prefix = listener->on_prefix,
			.on_bound = _hook_bound,
			.out_count = 0,
			.out_truncated = FALSE,
		};
		struct oio_sds_list_param_s p0 = *param;
		p0.marker = next;
		p0.max_items = param->max_items
			? param->max_items - listener->out_count : 0;

		if (NULL != (err = _single_list (&p0, &l0, sds->h))) {
			oio_str_clean (&next);
			oio_str_clean (&nextnext);
			break;
		}
		listener->out_count += l0.out_count;
		GRID_TRACE("list > %"G_GSIZE_FORMAT" (+%"G_GSIZE_FORMAT")"
				" max=%"G_GSIZE_FORMAT"/%"G_GSIZE_FORMAT" trunc=%d next=%s",
				listener->out_count, l0.out_count,
				p0.max_items, param->max_items,
				l0.out_truncated, nextnext);
		if (!l0.out_truncated) {
			oio_str_clean (&next);
			oio_str_clean (&nextnext);
			break;
		}
		/* truncated */
		if (!nextnext) {
			err = ERRPTF("Truncated list without end marker");
			oio_str_clean (&next);
			oio_str_clean (&nextnext);
			break;
		}
		oio_str_reuse (&next, nextnext);
		nextnext = NULL;
		/* truncated and tail known */
		if (param->max_items && param->max_items <= listener->out_count) {
			/* stop if we have the count */
			listener->out_truncated = TRUE;
			break;
		}
	}

	if (next) {
		if (!err && listener->on_bound)
			listener->on_bound (listener->ctx, next);
		oio_str_clean (&next);
	}

	return (struct oio_error_s*) err;
}

/* Quota -------------------------------------------------------------------- */

struct oio_error_s*
oio_sds_get_usage (struct oio_sds_s *sds, struct oio_url_s *url,
		struct oio_sds_usage_s *out)
{
	GString *props_str = NULL;
	GError *err = NULL;
	json_object *root = NULL, *usage = NULL, *quota = NULL;

	err = oio_proxy_call_container_get_properties(sds->h, url, &props_str);
	if (err)
		goto end;
	root = json_tokener_parse(props_str->str);

	struct oio_ext_json_mapping_s map[] = {
		{OIO_SDS_CONTAINER_USAGE, &usage,  json_type_string, 1},
		{OIO_SDS_CONTAINER_QUOTA, &quota,  json_type_string, 0},
		{NULL,NULL,0,0}
	};
	err = oio_ext_extract_json (root, map);
	if (err)
		goto end;

	if (usage)
		out->used_bytes = (size_t) json_object_get_int64(usage);

	if (quota)
		out->quota_bytes = (size_t) json_object_get_int64(quota);
	else
		out->quota_bytes = SIZE_MAX;

end:
	if (quota)
		json_object_put(quota);
	if (usage)
		json_object_put(usage);
	if (root)
		json_object_put(root);
	if (props_str)
		g_string_free(props_str, TRUE);

	return (struct oio_error_s*) err;
}


/* Misc. -------------------------------------------------------------------- */

struct oio_error_s*
oio_sds_link (struct oio_sds_s *sds, struct oio_url_s *url, const char *content_id)
{
	if (!sds || !url || !content_id)
		return (struct oio_error_s*) BADREQ("Missing argument");
	if (!oio_str_ishexa1 (content_id))
		return (struct oio_error_s*) BADREQ("content_id not hexadecimal");
	oio_ext_set_reqid (sds->session_id);

	return (struct oio_error_s*) oio_proxy_call_content_link (sds->h, url, content_id);
}

struct oio_error_s*
oio_sds_link_or_upload (struct oio_sds_s *sds, struct oio_sds_ul_src_s *src,
		struct oio_sds_ul_dst_s *dst)
{
	if (!sds || !src || !dst)
		return (struct oio_error_s*) BADREQ("Missing argument");
	if (!dst->content_id)
		return (struct oio_error_s*) BADREQ("Missing content ID");

	struct oio_error_s *err = oio_sds_link (sds, dst->url, dst->content_id);
	if (!err)
		return NULL;
	int code = oio_error_code(err);
	if (code == CODE_CONTENT_NOTFOUND || code == CODE_NOT_IMPLEMENTED)
		oio_error_pfree (&err);
	return oio_sds_upload (sds, src, dst);
}

struct oio_error_s*
oio_sds_delete (struct oio_sds_s *sds, struct oio_url_s *url)
{
	if (!sds || !url)
		return (struct oio_error_s*) BADREQ("Missing argument");
	oio_ext_set_reqid (sds->session_id);

	return (struct oio_error_s*) oio_proxy_call_content_delete (sds->h, url);
}

struct oio_error_s*
oio_sds_delete_container (struct oio_sds_s *sds, struct oio_url_s *url)
{
	if (!sds || !url)
		return (struct oio_error_s*) BADREQ("Missing argument");
	oio_ext_set_reqid (sds->session_id);

	return (struct oio_error_s*) oio_proxy_call_container_delete (sds->h, url);
}

struct oio_error_s*
oio_sds_show_content (struct oio_sds_s *sds, struct oio_url_s *url,
		void *cb_data,
		oio_sds_metachunk_reporter_f cb_metachunks,
		oio_sds_property_reporter_f cb_props)
{
	if (!sds || !url)
		return (struct oio_error_s*) BADREQ("Missing argument");
	oio_ext_set_reqid (sds->session_id);

	GError *err = NULL;
	gsize offset = 0;
	GSList *chunks = NULL;

	void _on_prop (void *i UNUSED, const char *k, const char *v) {
		return cb_props (cb_data, k, v);
	}
	void _on_chunk (void *i UNUSED, struct chunk_s *chunk) {
		chunks = g_slist_prepend (chunks, chunk);
	}

	if (!(err = _show_content (sds, url, NULL, _on_chunk, _on_prop))) {
		GTree *positions_seen = g_tree_new_full(oio_str_cmp3, NULL, g_free, NULL);
		chunks = g_slist_sort (chunks, (GCompareFunc)_compare_chunks);
		for (GSList *l=chunks; l ;l=l->next) {
			const struct chunk_s *chunk = l->data;
			gchar *position = g_strdup_printf("%u", chunk->position.meta);
			if (g_tree_lookup(positions_seen, position)) {
				g_free (position);
			} else {
				if (cb_metachunks)
					cb_metachunks(cb_data, chunk->position.meta, offset, chunk->size);
				offset += chunk->size;
				g_tree_replace (positions_seen, position, GINT_TO_POINTER(1));
			}
		}
		g_tree_destroy (positions_seen);
	}

	g_slist_free_full (chunks, g_free);
	return (struct oio_error_s*) err;
}

struct oio_error_s*
oio_sds_has (struct oio_sds_s *sds, struct oio_url_s *url, int *phas)
{
	if (!sds || !url || !phas)
		return (struct oio_error_s*) BADREQ("Missing argument");
	oio_ext_set_reqid (sds->session_id);
	GError *err = oio_proxy_call_content_show (sds->h, url, NULL, NULL);
	*phas = (err == NULL);
	if (err && (CODE_IS_NOTFOUND(err->code) || err->code == CODE_NOT_FOUND))
		g_clear_error(&err);
	return (struct oio_error_s*) err;
}

struct oio_error_s*
oio_sds_get_container_properties(struct oio_sds_s *sds, struct oio_url_s *url,
		on_element_f fct, void *ctx)
{
	if (!sds || !url)
		return (struct oio_error_s*) BADREQ("Missing argument");
	oio_ext_set_reqid (sds->session_id);

	GString *value = NULL;
	struct oio_error_s *err;
	err = (struct oio_error_s*) oio_proxy_call_container_get_properties(sds->h, url, &value);
	if (err)
		return err;

	json_object *json = json_tokener_parse(value->str);
	json_object_object_foreach(json,key,val) {
		fct(ctx, key, json_object_get_string(val));
	}
	json_object_put(json);
	g_string_free (value, TRUE);
	return err;
}

struct oio_error_s*
oio_sds_set_container_properties (struct oio_sds_s *sds, struct oio_url_s *url,
		const char * const *values)
{
	if (!sds || !url || !values)
		return (struct oio_error_s*) BADREQ("Missing argument");
	oio_ext_set_reqid (sds->session_id);

	return (struct oio_error_s*) oio_proxy_call_container_set_properties(sds->h, url, values);
}

struct oio_error_s*
oio_sds_get_content_properties(struct oio_sds_s *sds, struct oio_url_s *url,
		on_element_f fct, void *ctx)
{
	if (!sds || !url)
		return (struct oio_error_s*) BADREQ("Missing argument");
	oio_ext_set_reqid (sds->session_id);

	GString *value = NULL;
	struct oio_error_s *err;
	err = (struct oio_error_s*) oio_proxy_call_content_get_properties(sds->h, url, &value);
	if (err)
		return err;

	json_object *json = json_tokener_parse(value->str);
	json_object_object_foreach(json,key,val) {
		fct(ctx, key, json_object_get_string(val));
	}
	json_object_put(json);
	g_string_free(value, TRUE);
	return err;
}

struct oio_error_s*
oio_sds_set_content_properties (struct oio_sds_s *sds, struct oio_url_s *url,
		const char * const *values)
{
	if (!sds || !url || !values)
		return (struct oio_error_s*) BADREQ("Missing argument");
	oio_ext_set_reqid (sds->session_id);

	return (struct oio_error_s*) oio_proxy_call_content_set_properties(sds->h, url, values);
}<|MERGE_RESOLUTION|>--- conflicted
+++ resolved
@@ -1621,11 +1621,8 @@
 		.hash = hash,
 		.stgpol = ul->stgpol,
 		.chunk_method = ul->chunk_method,
-<<<<<<< HEAD
 		.append = BOOL(ul->dst->append),
-=======
-		.update = ul->dst->partial,
->>>>>>> 78ae5382
+		.update = BOOL(ul->dst->partial),
 	};
 
 	GRID_TRACE("%s (%p) Saving %s", __FUNCTION__, ul, request_body->str);
