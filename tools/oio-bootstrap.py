--- conflicted
+++ resolved
@@ -1599,7 +1599,6 @@
     parser.add_argument("-p", "--port",
                         type=int, default=6000,
                         help="Specify the first port of the range")
-<<<<<<< HEAD
     parser.add_argument(
         "-u", "--with-service-id", action='store_true', default=False,
         help="generate service IDs for services supporting them")
@@ -1610,13 +1609,9 @@
     parser.add_argument(
         "--profile", choices=['default', 'valgrind', 'callgrind'],
         help="Launch SDS with specific tool")
-=======
     parser.add_argument("-D", "--data",
                         action="store", type=str, default=None,
                         help="Specify a DATA directory")
-    parser.add_argument("--profile", choices=['default', 'valgrind', 'callgrind'],
-                        help="Launch SDS with specific tool")
->>>>>>> 729341f0
     parser.add_argument("namespace",
                         action='store', type=str, default=None,
                         help="Namespace name")
