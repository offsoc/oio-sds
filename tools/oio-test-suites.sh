#!/usr/bin/env bash
# vim: ts=4 shiftwidth=4 noexpandtab

# oio-test-suites.sh
<<<<<<< HEAD
# Copyright (C) 2016-2020 OpenIO SAS, as part of OpenIO SDS
=======
# Copyright (C) 2016-2019 OpenIO SAS, as part of OpenIO SDS
>>>>>>> 4fac9867
# Copyright (C) 2021 OVH SAS
#
# This program is free software: you can redistribute it and/or modify
# it under the terms of the GNU Affero General Public License as
# published by the Free Software Foundation, either version 3 of the
# License, or (at your option) any later version.
#
# This program is distributed in the hope that it will be useful,
# but WITHOUT ANY WARRANTY; without even the implied warranty of
# MERCHANTABILITY or FITNESS FOR A PARTICULAR PURPOSE.  See the
# GNU Affero General Public License for more details.
#
# You should have received a copy of the GNU Affero General Public License
# along with this program.  If not, see <http://www.gnu.org/licenses/>.

function dump_syslog {
	cmd="tail"
	if ! [ -r /var/log/syslog ] ; then
		cmd="sudo tail"
	fi
	$cmd -n 500 /var/log/syslog
	#$cmd -n 500 $HOME/.oio/sds/logs/*.log
	#journalctl -o short-precise -n 500
	pip list
	gridinit_cmd -S "$HOME/.oio/sds/run/gridinit.sock" status3
}

function trap_exit {
	echo "--------------------"
	echo "EXIT signal trapped"
	echo "--------------------"
	set +e
	#pip list
	BEANSTALK=$(oio-test-config.py -t beanstalkd)
	if [ -n "${BEANSTALK}" ]; then
		# some tests stop all services, we must start beanstalk to dump events
		gridinit_cmd -S "$HOME/.oio/sds/run/gridinit.sock" start @beanstalkd
		oio-dump-buried-events.py ${BEANSTALK}
	fi
	gridinit_cmd -S "$HOME/.oio/sds/run/gridinit.sock" status3
	#dump_syslog
	${SRCDIR}/tools/oio-gdb.py
}

trap trap_exit EXIT

is_running_test_suite () {
	[ -z "$TEST_SUITE" ] || [ "${TEST_SUITE/*$1*/$1}" == "$1" ]
}

randomize_env () {
	export OIO_NS="NS-${RANDOM}" OIO_ACCOUNT="ACCT-$RANDOM" \
		OIO_USER=USER-$RANDOM OIO_PATH=PATH-$RANDOM
}

test_oio_tool () {
	oio-tool -h >/dev/null
	oio-tool config "$OIO_NS" >/dev/null
	if oio-tool >/dev/null ; then exit 1 ; fi
	oio-tool stat / /tmp /usr | head -n 1
	oio-tool location A.B.C.D
	for url in $(oio-test-config.py -t conscience) ; do
		oio-tool ping "$url" >/dev/null
		if oio-tool info "$url" >/dev/null ; then exit 1 ; fi
	done
	for url in $(oio-test-config.py -t meta2 -t meta0 -t meta1) ; do
		oio-tool ping "$url" >/dev/null
		oio-tool info "$url" >/dev/null
		oio-tool redirect "$url" >/dev/null
	done
	if oio-tool ping 127.0.0.1:2 >/dev/null ; then exit 1 ; fi
	if [ 1 -ne $(oio-tool addr a 127.0.0.1:1234 | wc -l) ] ; then exit 1 ; fi
	if [ 1 -ne $(oio-tool cid OPENIO/ACCT/JFS | wc -l) ] ; then exit 1 ; fi
	oio-tool hash XXX | head -n 2 >/dev/null
}

test_oio_file_tool () {
	head -c 1M </dev/urandom > /tmp/test_oio_file.txt
	oio-file-tool --upload -n $OIO_NS -a $OIO_ACCOUNT -c testfiletool -f /tmp/test_oio_file.txt -o remote_file_test.txt
	oio-file-tool -n $OIO_NS -a $OIO_ACCOUNT -c testfiletool -f /tmp/test_oio_file2.txt -o remote_file_test.txt
	DIFF=$(diff /tmp/test_oio_file2.txt /tmp/test_oio_file.txt)
	rm /tmp/test_oio_file2.txt
	rm /tmp/test_oio_file.txt
	openio object delete testfiletool remote_file_test.txt
	openio container delete testfiletool
	if [ "$DIFF" != "" ] ; then exit 1; fi
}

test_oio_lb_benchmark() {
	# This is to test the tool, not the various datasets or pool
	# configurations. The datasets are tested by tests/unit/test_lb.
	${WRKDIR}/tools/oio-lb-benchmark -O iterations=1000 \
		"${SRCDIR}/tests/datasets/lb-3-5-4.txt" "6,rawx;min_dist=2" \
		2> lb-benchmark.log
	if [ $(grep -qv 'no service polled from' lb-benchmark.log) ]; then exit 1; fi
}

test_oio_logger() {
	# Expect the thing to exit with error 1. If it crashes in an uncontrolled
	# way, it will return 128+.
	set +e
	python ${WRKDIR}/tools/oio-crash-logger.py
	CODE=$?
	set -e
	if [ $CODE -ne 1 ]; then exit 1; fi
}

test_proxy_forward () {
	proxy=$(oio-test-config.py -t proxy -1)

	curl -sS  -X GET "http://$proxy/v3.0/status" >/dev/null
	curl -sS  -X GET "http://$proxy/v3.0/cache/status" >/dev/null
	curl -sS  -X GET "http://$proxy/v3.0/config" >/dev/null
	curl -sS  -X POST "http://$proxy/v3.0/cache/flush/local" >/dev/null
	curl -sS  -X POST "http://$proxy/v3.0/cache/flush/high" >/dev/null
	curl -sS  -X POST "http://$proxy/v3.0/cache/flush/low" >/dev/null
	curl -sS  -X POST -d '{"socket.nodelay.enabled":"on"}' \
		"http://$proxy/v3.0/config" >/dev/null

	for url in $(oio-test-config.py -t meta2 -t meta0 -t meta1) ; do
		curl -sS  -X GET "http://$proxy/v3.0/forward/config?id=$url" >/dev/null
		curl -sS  -X POST -d '{"socket.nodelay.enabled":"on"}' \
			"http://$proxy/v3.0/forward/config?id=$url" >/dev/null
		curl -sS  -X POST "http://$proxy/v3.0/forward/flush?id=$url" >/dev/null
		curl -sS  -X POST "http://$proxy/v3.0/forward/reload?id=$url" >/dev/null
		curl -sS  -X POST "http://$proxy/v3.0/forward/ping?id=$url" >/dev/null
		curl -sS  -X POST "http://$proxy/v3.0/forward/lean-glib?id=$url" >/dev/null
		curl -sS  -X POST "http://$proxy/v3.0/forward/lean-sqlx?id=$url" >/dev/null
		curl -sS  -X POST "http://$proxy/v3.0/forward/version?id=$url" >/dev/null
		curl -sS  -X POST "http://$proxy/v3.0/forward/handlers?id=$url" >/dev/null
		curl -sS  -X POST "http://$proxy/v3.0/forward/info?id=$url" >/dev/null
	done
}

wait_proxy_cache() {
	cnt=$(oio-test-config.py -t rawx | wc -l)
	while true; do
		rawx=$(curl -sS http://$proxy/v3.0/cache/show | python -m json.tool | grep -c rawx | cat)
		if [ "$cnt" -eq "$rawx" ]; then
			break
		fi
		sleep 0.1
	done

	cnt=$(oio-test-config.py -t meta2 | wc -l)
	while true; do
		meta2=$(curl -sS http://$proxy/v3.0/cache/show | python -m json.tool | grep -c meta2 | cat)
		if [ "$cnt" -eq "$meta2" ]; then
			break
		fi
		sleep 0.1
	done
}

ec_tests () {
	randomize_env
	$OIO_RESET -N $OIO_NS $@

	SIZE0=$((256*1024*1024))
	export OIO_USER=user-$RANDOM OIO_PATH=path-$RANDOM
	echo $OIO_NS $OIO_ACCOUNT $OIO_USER $OIO_PATH
	( export G_DEBUG_LEVEL=W ; ${WRKDIR}/core/tool_sdk put $SIZE0 )
	openio object save $OIO_USER $OIO_PATH
	SIZE=$(stat --printf='%s' $OIO_PATH)
	/bin/rm "$OIO_PATH"
	[ "$SIZE0" == "$SIZE" ]

	gridinit_cmd -S "$HOME/.oio/sds/run/gridinit.sock" stop
	sleep 0.5
}

test_zookeeper_failure() {
	openio container create test_zookeeper_failure
	openio election debug meta2 test_zookeeper_failure

	date "+%s.%N"
	echo "Simulating a Zookeeper outage"
	# Old systemd versions do not recognize --value, whence the eval hack
	#MainPID=$(sudo systemctl show -p MainPID --value zookeeper)
	eval $(sudo systemctl show -p MainPID zookeeper)
	if [[ -n "$MainPID" ]] && [[ $MainPID -gt 0 ]] ; then
		sudo kill -STOP $MainPID
		openio election debug meta2 test_zookeeper_failure
		sleep 11
		sudo kill -CONT $MainPID

		openio election debug meta2 test_zookeeper_failure
		openio container locate test_zookeeper_failure
		openio election debug meta2 test_zookeeper_failure
		openio container delete test_zookeeper_failure
	fi
}

func_tests () {
	randomize_env
	# Some functional tests require events to be preserved after being handled
	args="-f ${SRCDIR}/etc/bootstrap-option-preserve-events.yml"
	if is_running_test_suite "with-service-id"; then
		args="${args} -U"
	fi
	if is_running_test_suite "with-random-service-id"; then
		args="${args} -R"
	fi
	if is_running_test_suite "fsync"; then
		args="${args} -f ${SRCDIR}/etc/bootstrap-option-rawx-fsync.yml"
	fi
	if is_running_test_suite "small-cache"; then
		args="${args} -f ${SRCDIR}/etc/bootstrap-option-smallcache.yml"
	fi
	if is_running_test_suite "webhook"; then
		args="${args} -f ${SRCDIR}/etc/bootstrap-option-webhook.yml"
	fi
	if is_running_test_suite "with_tls"; then
		args="${args} -f ${SRCDIR}/etc/bootstrap-option-tls.yml"
	fi
	if is_running_test_suite "predictible-chunk-ids"; then
		args="${args} -f ${SRCDIR}/etc/bootstrap-option-predictible-chunk-ids.yml"
	fi
	$OIO_RESET ${args} -N $OIO_NS $@

	test_proxy_forward

	wait_proxy_cache

	# The next commands often fail because the account service is slow to start
	${PYTHON} ${CLI} cluster wait -s 20 account

	# test a content with a strange name, through the CLI and the API
	/usr/bin/fallocate -l $RANDOM /tmp/blob%
	CNAME=$RANDOM
	${PYTHON} $CLI object create $CNAME /tmp/blob%

	${PYTHON} ${ADMIN_CLI} meta0 check
	${PYTHON} ${ADMIN_CLI} meta1 check
	${PYTHON} ${ADMIN_CLI} directory check
	${PYTHON} $(command -v oio-check-master) --oio-account $OIO_USER --oio-ns $OIO_NS $CNAME
	if is_running_test_suite "repli"; then
		test_zookeeper_failure
	fi
	${PYTHON} ${ADMIN_CLI} rdir check

	# At least spawn one oio-crawler-integrity on a container that exists
	# TODO(jfs): Move in a tests/functional/cli python test
	${PYTHON} $(command -v oio-crawler-integrity) $OIO_NS $OIO_ACCOUNT $CNAME

	# Run the whole suite of functional tests (Python)
	cd "$SRCDIR"
	tox -e coverage
	tox -e func

	# Run the whole suite of functional tests (C)
	cd $WRKDIR
	make -C tests/func test

	# test a content with a strange name, through the CLI and the API
	/usr/bin/fallocate -l $RANDOM /tmp/blob%
	CNAME=$RANDOM
	${PYTHON} $CLI object create $CNAME /tmp/blob%
	# At least spawn one oio-crawler-integrity on a container that exists
	# TODO(jfs): Move in a tests/functional/cli python test
	${PYTHON} $(command -v oio-crawler-integrity) $OIO_NS $OIO_ACCOUNT $CNAME

	# Create a file just bigger than chunk size
	SOURCE=$(mktemp)
	dd if=/dev/urandom of=$SOURCE bs=128K count=100

	# Run the test-suite of the C API
	${WRKDIR}/core/tool_roundtrip $SOURCE
	rm -f $SOURCE

	test_oio_tool
	test_oio_file_tool

	# Must be final, it removes the system config
	rm "/$HOME/.oio/sds.conf"
	export OIO_PROXY=$(oio-test-config.py -t proxy -1)
	export OIO_ECD=$(oio-test-config.py -t ecd -1)
	${WRKDIR}/core/tool_sdk_noconf

	gridinit_cmd -S $HOME/.oio/sds/run/gridinit.sock stop
	sleep 0.5
}

test_meta2_filters () {
	randomize_env
	$OIO_RESET -N $OIO_NS $@

	cd $SRCDIR
	tox -e coverage
	${PYTHON} $(command -v nosetests) tests.functional.m2_filters.test_filters

	gridinit_cmd -S $HOME/.oio/sds/run/gridinit.sock stop
	sleep 0.5
}

test_cli () {
	randomize_env
	# Some tests require events to be preserved after being handled
	args="-f ${SRCDIR}/etc/bootstrap-option-preserve-events.yml"
	$OIO_RESET ${args} -N $OIO_NS $@

	cd $SRCDIR
	tox -e cli

	gridinit_cmd -S $HOME/.oio/sds/run/gridinit.sock stop
	sleep 0.5

	# This is tested here because we do not need to test it several times,
	# and for some reason it cannot run with unit tests.
	test_oio_lb_benchmark
	test_oio_logger
}

#-------------------------------------------------------------------------------

set -e
SRCDIR="$1" ; [[ -n "$SRCDIR" ]] ; [[ -d "$SRCDIR" ]]
WRKDIR="$2" ; [[ -n "$WRKDIR" ]] ; [[ -d "$WRKDIR" ]]

export PYTHON=python
if [[ -n "$PYTHON_COVERAGE" ]] ; then
	export PYTHON="coverage run -p --omit=/home/travis/oio/lib/python2.7/*"
fi

OIO_RESET="oio-reset.sh"
CLI=$(command -v openio)
ADMIN_CLI=$(command -v openio-admin)

if is_running_test_suite "single" ; then
	opts=
	if is_running_test_suite "zlib" ; then
		opts="-f ${SRCDIR}/etc/bootstrap-option-compression-zlib.yml"
	fi
	func_tests $opts \
		-f "${SRCDIR}/etc/bootstrap-preset-SINGLE.yml" \
		-f "${SRCDIR}/etc/bootstrap-option-udp.yml" \
		-f "${SRCDIR}/etc/bootstrap-option-long-timeouts.yml" \
		-f "${SRCDIR}/etc/bootstrap-meta1-1digits.yml"
fi

if is_running_test_suite "repli" ; then
	echo -e "\n### Replication tests"
	func_tests -f "${SRCDIR}/etc/bootstrap-preset-smallrepli.yml" \
		-f "${SRCDIR}/etc/bootstrap-option-udp.yml" \
		-f "${SRCDIR}/etc/bootstrap-option-long-timeouts.yml" \
		-f "${SRCDIR}/etc/bootstrap-meta1-1digits.yml"
fi

if is_running_test_suite "worm" ; then
	echo -e "\n### WORM tests"
	export WORM=1
	for nb in 0 1 2 3 ; do
		test_meta2_filters -f "${SRCDIR}/etc/bootstrap-preset-SINGLE.yml" \
			-f "${SRCDIR}/etc/bootstrap-option-worm.yml" \
			-f "${SRCDIR}/etc/bootstrap-meta1-${nb}digits.yml"
	done
	unset WORM
fi

if is_running_test_suite "slave" ; then
	echo -e "\n### SLAVE tests"
	export SLAVE=1
	for nb in 0 1 2 3 ; do
		test_meta2_filters -f "${SRCDIR}/etc/bootstrap-preset-SINGLE.yml" \
			-f "${SRCDIR}/etc/bootstrap-option-slave.yml" \
			-f "${SRCDIR}/etc/bootstrap-meta1-${nb}digits.yml"
	done
	unset SLAVE
fi

if is_running_test_suite "cli" ; then
	echo -e "\n### CLI tests"
	test_cli -f "${SRCDIR}/etc/bootstrap-preset-SINGLE.yml" \
		-f "${SRCDIR}/etc/bootstrap-option-cache.yml"
fi

if is_running_test_suite "3copies" ; then
	echo -e "\n### 3copies tests"
	func_tests -f "${SRCDIR}/etc/bootstrap-preset-3COPIES-11RAWX.yml" \
		-f "${SRCDIR}/etc/bootstrap-option-3hosts.yml"
fi

if is_running_test_suite "ec" ; then
	echo -e "\n### EC tests"
	ec_tests -f "${SRCDIR}/etc/bootstrap-preset-EC.yml" \
		-f "${SRCDIR}/etc/bootstrap-option-chunksize-512MiB.yml"

	func_tests -f "${SRCDIR}/etc/bootstrap-preset-EC.yml"
fi

if is_running_test_suite "multi-beanstalk" ; then
	echo -e "\n### Tests with multiple beanstalkd"
	func_tests \
		-f "${SRCDIR}/etc/bootstrap-preset-SINGLE.yml" \
		-f "${SRCDIR}/etc/bootstrap-option-3beanstalkd.yml"
fi

func_tests_rebuilder_mover () {
	randomize_env
	args=
	if is_running_test_suite "zlib"; then
		args="-f ${SRCDIR}/etc/bootstrap-option-compression-zlib.yml"
	fi
	if is_running_test_suite "with-service-id"; then
		args="${args} -U"
	fi
	if is_running_test_suite "with-random-service-id"; then
		args="${args} -R"
	fi
	if is_running_test_suite "predictible-chunk-ids"; then
		args="${args} -f ${SRCDIR}/etc/bootstrap-option-predictible-chunk-ids.yml"
	fi
	$OIO_RESET ${args} -N $OIO_NS $@

	test_proxy_forward

	wait_proxy_cache

	for i in $(seq 1 100); do
		dd if=/dev/urandom of=/tmp/openio_object_$i bs=1K \
				count=$(shuf -i 1-2000 -n 1) 2> /dev/null
		echo "object create container-${RANDOM} /tmp/openio_object_$i" \
				"--name object-${RANDOM} -f value"
	done | ${PYTHON} $CLI

	if [ -n "${REBUILDER}" ]; then
		${SRCDIR}/tools/oio-test-rebuilder.sh -n "${OIO_NS}"
	fi
	if [ -n "${MOVER}" ]; then
		${SRCDIR}/tools/oio-test-mover.sh -n "${OIO_NS}"
	fi

	gridinit_cmd -S $HOME/.oio/sds/run/gridinit.sock stop
	sleep 0.5
}

if is_running_test_suite "rebuilder" ; then
	echo -e "\n### Tests all rebuilders"

	export REBUILDER=1

	func_tests_rebuilder_mover \
		-f "${SRCDIR}/etc/bootstrap-preset-smallrepli.yml" \
		-f "${SRCDIR}/etc/bootstrap-option-udp.yml" \
		-f "${SRCDIR}/etc/bootstrap-option-long-timeouts.yml" \
		-f "${SRCDIR}/etc/bootstrap-meta1-1digits.yml" \
		-f "${SRCDIR}/etc/bootstrap-option-3beanstalkd.yml"

	func_tests_rebuilder_mover \
		-f "${SRCDIR}/etc/bootstrap-preset-3COPIES-11RAWX.yml"

	func_tests_rebuilder_mover \
		-f "${SRCDIR}/etc/bootstrap-preset-EC.yml"

	unset REBUILDER
fi

if is_running_test_suite "mover" ; then
	echo -e "\n### Tests meta2 mover"

	export MOVER=1

	func_tests_rebuilder_mover \
		-f "${SRCDIR}/etc/bootstrap-preset-smallrepli.yml" \
		-f "${SRCDIR}/etc/bootstrap-option-udp.yml" \
		-f "${SRCDIR}/etc/bootstrap-option-long-timeouts.yml" \
		-f "${SRCDIR}/etc/bootstrap-meta1-1digits.yml"

	unset MOVER
fi

# Reaching the end of this script means we didn't get any error,
# and thus we do not need to print logs.
trap - EXIT<|MERGE_RESOLUTION|>--- conflicted
+++ resolved
@@ -2,11 +2,7 @@
 # vim: ts=4 shiftwidth=4 noexpandtab
 
 # oio-test-suites.sh
-<<<<<<< HEAD
 # Copyright (C) 2016-2020 OpenIO SAS, as part of OpenIO SDS
-=======
-# Copyright (C) 2016-2019 OpenIO SAS, as part of OpenIO SDS
->>>>>>> 4fac9867
 # Copyright (C) 2021 OVH SAS
 #
 # This program is free software: you can redistribute it and/or modify
