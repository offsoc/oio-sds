--- conflicted
+++ resolved
@@ -1,11 +1,7 @@
 /*
 OpenIO SDS meta2v2
 Copyright (C) 2014 Worldline, as part of Redcurrant
-<<<<<<< HEAD
-Copyright (C) 2015-2019 OpenIO SAS, as part of OpenIO SDS
-=======
 Copyright (C) 2015-2020 OpenIO SAS, as part of OpenIO SDS
->>>>>>> 414391d3
 
 This program is free software: you can redistribute it and/or modify
 it under the terms of the GNU Affero General Public License as
@@ -79,623 +75,6 @@
 	return base;
 }
 
-<<<<<<< HEAD
-=======
-GVariant*
-_gba_to_gvariant(GByteArray *gba)
-{
-	GBytes *gb = g_bytes_new_static (gba->data, gba->len);
-	GVariant *gv = _gb_to_gvariant (gb);
-	g_bytes_unref (gb);
-	return gv;
-}
-
-GVariant*
-_gb_to_gvariant(GBytes *gb)
-{
-	gsize max = 0;
-	gconstpointer b = g_bytes_get_data(gb, &max);
-	return _bytes_to_gvariant(b, max);
-}
-
-GVariant*
-_bytes_to_gvariant(gconstpointer bytes, gsize len)
-{
-	GVariant *result = g_variant_new_fixed_array(
-			G_VARIANT_TYPE("y"), bytes, len, 1);
-	return result;
-}
-
-/* GVariant utils ---------------------------------------------------------- */
-
-static void
-gv_freev(GVariant **gv, gboolean content_only)
-{
-	if (!content_only) {
-		gv_freev(gv, TRUE);
-		g_free(gv);
-	}
-	else {
-		for (; *gv ;gv++) {
-			g_variant_unref(*gv);
-			*gv = NULL;
-		}
-	}
-}
-
-static GVariant*
-_field_to_gvariant(gpointer bean, guint position)
-{
-	gpointer pf = FIELD(bean, position);
-
-	if (!_bean_has_field(bean, position))
-		return g_variant_new_tuple(NULL, 0);
-
-	switch (DESCR_FIELD(bean,position)->type) {
-		case FT_BOOL:
-			return g_variant_new_byte(*((gboolean*)pf) ? 1 : 0);
-		case FT_INT:
-			return g_variant_new_int64(*((gint64*)pf));
-		case FT_REAL:
-			return g_variant_new_double(*((gdouble*)pf));
-		case FT_TEXT:
-			if (!*((gpointer*)(pf)))
-				return g_variant_new_tuple(NULL, 0);
-			return g_variant_new_string(GSTR(pf)->str);
-		case FT_BLOB:
-			if (!*((gpointer*)(pf)))
-				return g_variant_new_tuple(NULL, 0);
-			return _gba_to_gvariant(GBA(pf));
-		default:
-			g_assert_not_reached();
-			break;
-	}
-
-	g_assert_not_reached();
-	return NULL;
-}
-
-/* Bean utils -------------------------------------------------------------- */
-
-static GString*
-_bean_clause(gpointer bean, GString *gstr, gboolean pk_only)
-{
-	guint count;
-	const struct field_descriptor_s *fd;
-
-	if (!gstr)
-		gstr = g_string_sized_new(16 * DESCR(bean)->count_fields);
-
-	for (count=0,fd=DESCR(bean)->fields; fd->type ;fd++) {
-		if (pk_only && !fd->pk)
-			continue;
-		if (count)
-			g_string_append_static(gstr, " AND ");
-		g_string_append(gstr, fd->name);
-		g_string_append_c(gstr, '=');
-		g_string_append_c(gstr, '?');
-		count ++;
-	}
-
-	return gstr;
-}
-
-/* SQLite/Bean utils ------------------------------------------------------- */
-
-static inline const char *
-bean_strtype(int t)
-{
-	switch (t) {
-		case FT_BOOL: return "BOOL";
-		case FT_INT: return "INT";
-		case FT_REAL: return "REAL";
-		case FT_TEXT: return "TEXT";
-		case FT_BLOB: return "BLOB";
-		default: return "???";
-	}
-}
-
-static inline const char *
-sqlite_strtype(int t)
-{
-	switch (t) {
-		case SQLITE_INTEGER: return "INT";
-		case SQLITE_FLOAT: return "FLOAT";
-		case SQLITE_TEXT: return "TEXT";
-		case SQLITE_BLOB: return "BLOB";
-		case SQLITE_NULL: return "NULL";
-		default: return "???";
-	}
-}
-
-static GError *
-_stmt_apply_GV_parameter_simple(sqlite3_stmt *stmt, int pos, GVariant *p)
-{
-	int rc;
-	gsize slen = 0;
-	const gchar *s;
-
-	switch (*((gchar*)g_variant_get_type(p))) {
-		case 'b':
-			rc = sqlite3_bind_int64(stmt, pos, g_variant_get_boolean(p));
-			EXTRA_ASSERT(rc == SQLITE_OK);
-			return NULL;
-		case 'i':
-			rc = sqlite3_bind_int64(stmt, pos, g_variant_get_int32(p));
-			EXTRA_ASSERT(rc == SQLITE_OK);
-			return NULL;
-		case 'n':
-			rc = sqlite3_bind_int64(stmt, pos, g_variant_get_int16(p));
-			EXTRA_ASSERT(rc == SQLITE_OK);
-			return NULL;
-		case 'q':
-			rc = sqlite3_bind_int64(stmt, pos, g_variant_get_uint16(p));
-			EXTRA_ASSERT(rc == SQLITE_OK);
-			return NULL;
-		case 's':
-			s = g_variant_get_string(p, &slen);
-			rc = sqlite3_bind_text(stmt, pos, s, slen, NULL);
-			EXTRA_ASSERT(rc == SQLITE_OK);
-			return NULL;
-		case 't':
-			rc = sqlite3_bind_int64(stmt, pos, g_variant_get_uint64(p));
-			EXTRA_ASSERT(rc == SQLITE_OK);
-			return NULL;
-		case 'u':
-			rc = sqlite3_bind_int64(stmt, pos, g_variant_get_uint32(p));
-			EXTRA_ASSERT(rc == SQLITE_OK);
-			return NULL;
-		case 'x':
-			rc = sqlite3_bind_int64(stmt, pos, g_variant_get_int64(p));
-			EXTRA_ASSERT(rc == SQLITE_OK);
-			return NULL;
-		case 'y':
-			rc = sqlite3_bind_int64(stmt, pos, g_variant_get_byte(p));
-			EXTRA_ASSERT(rc == SQLITE_OK);
-			return NULL;
-		/* XXX TODO manage the G_VARIANT_UNIT associtaed to NULL'd fields */
-		default:
-			return NEWERROR(CODE_BAD_REQUEST, "Unexpected parameter at position %d ('%s')",
-					pos, (gchar*)g_variant_get_type(p));
-	}
-	(void) rc;
-}
-
-static GError *
-_stmt_apply_GV_parameter(sqlite3_stmt *stmt, int pos, GVariant *p)
-{
-	if (g_variant_is_of_type(p, G_VARIANT_TYPE_UNIT)) {
-		sqlite3_bind_null(stmt, pos);
-		return NULL;
-	}
-
-	if (g_variant_is_of_type(p, G_VARIANT_TYPE_BASIC)) {
-		return _stmt_apply_GV_parameter_simple(stmt, pos, p);
-	}
-
-	if (g_variant_is_of_type(p, G_VARIANT_TYPE_UNIT)) {
-		sqlite3_bind_null(stmt, pos);
-		return NULL;
-	}
-
-	if (g_variant_is_of_type(p, G_VARIANT_TYPE_BYTESTRING)) {
-		sqlite3_bind_blob(stmt, pos, g_variant_get_data(p),
-				g_variant_get_size(p), NULL);
-		return NULL;
-	}
-
-	return NEWERROR(CODE_BAD_REQUEST, "Unexpected parameter at position %d (type '%s')",
-			pos, (gchar*)g_variant_get_type(p));
-}
-
-static GError *
-_stmt_apply_GV_parameters(sqlite3_stmt *stmt, GVariant **params)
-{
-	int i;
-	GVariant *p;
-	guint count_binds, count_params;
-
-	count_binds = sqlite3_bind_parameter_count(stmt);
-	count_params = g_strv_length((gchar**)params);
-
-	if (count_params != count_binds)
-		return NEWERROR(CODE_INTERNAL_ERROR, "Bad parameters : %u expected, %u received",
-				count_binds, count_params);
-
-	for (i=1; (p=*params) ;i++,params++) {
-		GError *err = _stmt_apply_GV_parameter(stmt, i, p);
-		if (NULL != err)
-			return err;
-	}
-
-	return NULL;
-}
-
-static GError *
-_db_prepare_statement(sqlite3 *db, const gchar *sql, int len, sqlite3_stmt **result)
-{
-	gint rc;
-	sqlite3_stmt *stmt = NULL;
-
-	sqlite3_prepare_debug(rc, db, sql, len, &stmt, NULL);
-
-	if (rc != SQLITE_OK && rc != SQLITE_ROW)
-		return M2_SQLITE_GERROR(db,rc);
-	EXTRA_ASSERT(stmt != NULL);
-
-	*result = stmt;
-	return NULL;
-}
-
-static GError*
-_db_execute(sqlite3 *db, const gchar *query, int len, GVariant **params)
-{
-	GError *err = NULL;
-	sqlite3_stmt *stmt = NULL;
-	gint rc;
-
-	err = _db_prepare_statement(db, query, len, &stmt);
-	if (NULL != err) {
-		g_prefix_error(&err, "Prepare error: ");
-		return err;
-	}
-
-	if (NULL != (err = _stmt_apply_GV_parameters(stmt, params))) {
-		g_prefix_error(&err, "Parameters error: ");
-	}
-	else {
-		while ((rc = sqlite3_step(stmt)) == SQLITE_ROW) { }
-		if (rc != SQLITE_DONE && rc != SQLITE_OK) {
-			err = M2_SQLITE_GERROR(db,rc);
-			g_prefix_error(&err, "Step error: ");
-		}
-	}
-
-	sqlite3_finalize(stmt);
-	return err;
-}
-
-/* SELECT ------------------------------------------------------------------- */
-
-static gpointer
-_row_to_bean(const struct bean_descriptor_s *descr, sqlite3_stmt *stmt)
-{
-	const struct field_descriptor_s *fd;
-	gpointer res;
-	int col, s;
-
-	res = _bean_create(descr);
-
-	for (fd=descr->fields; fd->type ;fd++) {
-		col = fd->position;
-#if 0
-		GRID_TRACE2("SQL column[%d,%d/%s,%s] field[%d,%ld,%d/%s,%s]",
-				col,
-				sqlite3_column_type(stmt, col),
-				sqlite_strtype(sqlite3_column_type(stmt, col)),
-				sqlite3_column_name(stmt, col),
-				fd->position,
-				fd->offset,
-				fd->type,
-				bean_strtype(fd->type),
-				fd->name);
-#endif
-		if (sqlite3_column_type(stmt, col) == SQLITE_NULL) {
-			_bean_del_field(res, fd->position);
-			continue;
-		}
-
-		_bean_set_field(res, fd->position);
-		gpointer pf = ((guint8*)res) + descr->offset_fields + fd->offset;
-		switch (fd->type) {
-			case FT_BOOL:
-				*((gboolean*)pf) = sqlite3_column_int(stmt, col);
-				continue;
-			case FT_INT:
-				*((gint64*)pf) = sqlite3_column_int64(stmt, col);
-				continue;
-			case FT_REAL:
-				*((gdouble*)pf) = sqlite3_column_double(stmt, col);
-				continue;
-			case FT_TEXT:
-				s = sqlite3_column_bytes(stmt, col);
-				g_string_append_len(GSTR(pf), (const gchar*)sqlite3_column_text(stmt, col), s);
-				continue;
-			case FT_BLOB:
-				s = sqlite3_column_bytes(stmt, col);
-				g_byte_array_append(GBA(pf), (guint8*)sqlite3_column_blob(stmt, col), s);
-				continue;
-			default:
-				g_assert_not_reached();
-				continue;
-		}
-	}
-
-	return res;
-}
-
-GError *
-_db_get_bean(const struct bean_descriptor_s *descr,
-		sqlite3 *db, const gchar *clause, GVariant **params,
-		on_bean_f cb, gpointer u)
-{
-	GError *err = NULL;
-	sqlite3_stmt *stmt = NULL;
-	gint rc;
-
-	EXTRA_ASSERT(descr != NULL);
-	EXTRA_ASSERT(db != NULL);
-	EXTRA_ASSERT(params != NULL);
-	EXTRA_ASSERT(cb != NULL);
-
-	if (!clause || !*clause)
-		err = _db_prepare_statement(db, descr->sql_select, descr->sql_select_len, &stmt);
-	else {
-		GString *sql = g_string_sized_new(128 + descr->sql_select_len);
-		g_string_append_len (sql, descr->sql_select, descr->sql_select_len);
-		g_string_append_static (sql, " WHERE ");
-		g_string_append (sql, clause);
-		err = _db_prepare_statement(db, sql->str, sql->len, &stmt);
-		g_string_free(sql, TRUE);
-	}
-
-	if (NULL != err) {
-		g_prefix_error(&err, "Prepare error: ");
-		return err;
-	}
-
-	if (!(err = _stmt_apply_GV_parameters(stmt, params))) {
-		while ((rc = sqlite3_step(stmt)) == SQLITE_ROW)
-			cb(u, _row_to_bean(descr, stmt));
-		if (unlikely(!(rc == SQLITE_OK || rc == SQLITE_DONE))) {
-			err = NEWERROR(CODE_INTERNAL_ERROR,
-					"Got an error from sqlite: (%d) %s",
-					rc, sqlite_strerror(rc));
-		}
-	}
-
-	sqlite3_finalize(stmt);
-	stmt = NULL;
-	return err;
-}
-
-GError*
-_db_count_bean(const struct bean_descriptor_s *descr,
-		sqlite3 *db, const gchar *clause, GVariant **params,
-		gint64 *pcount)
-{
-	GError *err = NULL;
-	sqlite3_stmt *stmt = NULL;
-	gint rc;
-
-	EXTRA_ASSERT(descr != NULL);
-	EXTRA_ASSERT(db != NULL);
-	EXTRA_ASSERT(pcount != NULL);
-
-	if (!clause || !*clause)
-		err = _db_prepare_statement(db, descr->sql_count, descr->sql_count_len, &stmt);
-	else {
-		GString *sql = g_string_sized_new(128 + descr->sql_count_len);
-		g_string_append_len (sql, descr->sql_count, descr->sql_count_len);
-		g_string_append_static (sql, " WHERE ");
-		g_string_append (sql, clause);
-		err = _db_prepare_statement(db, sql->str, sql->len, &stmt);
-		g_string_free(sql, TRUE);
-	}
-
-	if (NULL != err) {
-		g_prefix_error(&err, "Prepare error: ");
-		return err;
-	}
-
-	if (!(err = _stmt_apply_GV_parameters(stmt, params))) {
-		while ((rc = sqlite3_step(stmt)) == SQLITE_ROW) {
-			*pcount = sqlite3_column_int64(stmt, 0);
-		}
-		if (unlikely(!(rc == SQLITE_OK || rc == SQLITE_DONE))) {
-			err = NEWERROR(CODE_INTERNAL_ERROR,
-					"Got an error from sqlite: (%d) %s",
-					rc, sqlite_strerror(rc));
-		}
-	}
-
-	sqlite3_finalize(stmt);
-	stmt = NULL;
-	return err;
-}
-
-/* DELETE ------------------------------------------------------------------- */
-
-static GString *
-_bean_query_DELETE(gpointer bean)
-{
-	GString *gstr = g_string_sized_new(128 + DESCR(bean)->sql_delete_len);
-	g_string_append_len(gstr, DESCR(bean)->sql_delete, DESCR(bean)->sql_delete_len);
-	return _bean_clause(bean, gstr, TRUE);
-}
-
-GError*
-_db_delete_bean(sqlite3 *db, gpointer bean)
-{
-	GVariant** _params_delete() {
-		GPtrArray *v = g_ptr_array_sized_new(1 + DESCR(bean)->count_fields);
-		const struct field_descriptor_s *fd;
-		for (fd=DESCR(bean)->fields; fd->type ;fd++) {
-			if (!fd->pk)
-				continue;
-			g_ptr_array_add(v, _field_to_gvariant(bean, fd->position));
-		}
-
-		g_ptr_array_add(v, NULL);
-		return (GVariant**) g_ptr_array_free(v, FALSE);
-	}
-
-	GVariant **params = _params_delete();
-	GString *sql = _bean_query_DELETE(bean);
-	GError *err = _db_execute(db, sql->str, sql->len, params);
-	gv_freev(params, FALSE);
-	g_string_free(sql, TRUE);
-
-	return err;
-}
-
-GError*
-_db_delete(const struct bean_descriptor_s *descr, sqlite3 *db,
-		const gchar *clause, GVariant **params)
-{
-	GString *sql = g_string_sized_new(128 + descr->sql_delete_len);
-	g_string_append_len (sql, descr->sql_delete, descr->sql_delete_len);
-	g_string_append(sql, clause);
-	GError *err = _db_execute(db, sql->str, sql->len, params);
-	g_string_free(sql, TRUE);
-	return err;
-}
-
-/* REPLACE ------------------------------------------------------------------ */
-
-static GVariant**
-_bean_params_update (gpointer bean)
-{
-	GPtrArray *v = g_ptr_array_sized_new(1 + DESCR(bean)->count_fields);
-
-	const struct field_descriptor_s *fd;
-	for (fd=DESCR(bean)->fields; fd->type ;fd++) {
-		if (!fd->pk) {
-			GVariant *gv = _field_to_gvariant(bean, fd->position);
-			EXTRA_ASSERT(gv != NULL);
-			g_ptr_array_add(v, gv);
-		}
-	}
-	for (fd=DESCR(bean)->fields; fd->type ;fd++) {
-		if (fd->pk) {
-			GVariant *gv = _field_to_gvariant(bean, fd->position);
-			EXTRA_ASSERT(gv != NULL);
-			g_ptr_array_add(v, gv);
-		}
-	}
-
-	g_ptr_array_add(v, NULL);
-	return (GVariant**) g_ptr_array_free(v, FALSE);
-}
-
-static GVariant**
-_bean_params_insert_or_replace (gpointer bean)
-{
-	GPtrArray *v = g_ptr_array_sized_new(1 + DESCR(bean)->count_fields);
-
-	const struct field_descriptor_s *fd;
-	for (fd=DESCR(bean)->fields; fd->type ;fd++) {
-		GVariant *gv = _field_to_gvariant(bean, fd->position);
-		EXTRA_ASSERT(gv != NULL);
-		g_ptr_array_add(v, gv);
-	}
-
-	g_ptr_array_add(v, NULL);
-	return (GVariant**) g_ptr_array_free(v, FALSE);
-}
-
-static GVariant**
-_bean_params_substitute (gpointer bean0, gpointer bean1)
-{
-	GPtrArray *v = g_ptr_array_sized_new(1 + 2 * DESCR(bean0)->count_fields);
-
-	const struct field_descriptor_s *fd;
-	for (fd=DESCR(bean1)->fields; fd->type ;fd++) {
-		GVariant *gv = _field_to_gvariant(bean1, fd->position);
-		EXTRA_ASSERT(gv != NULL);
-		g_ptr_array_add(v, gv);
-	}
-	for (fd=DESCR(bean0)->fields; fd->type ;fd++) {
-		if (fd->pk) {
-			GVariant *gv = _field_to_gvariant(bean0, fd->position);
-			EXTRA_ASSERT(gv != NULL);
-			g_ptr_array_add(v, gv);
-		}
-	}
-
-	g_ptr_array_add(v, NULL);
-	return (GVariant**) g_ptr_array_free(v, FALSE);
-}
-
-GError*
-_db_insert_bean(sqlite3 *db, gpointer bean)
-{
-	EXTRA_ASSERT(db != NULL);
-	EXTRA_ASSERT(bean != NULL);
-
-	GVariant **params = _bean_params_insert_or_replace (bean);
-	GError *err = _db_execute(db, DESCR(bean)->sql_insert,
-			DESCR(bean)->sql_insert_len, params);
-	gv_freev(params, FALSE);
-	return err;
-}
-
-GError *
-_db_insert_beans_list (sqlite3 *db, GSList *list)
-{
-	EXTRA_ASSERT(db != NULL);
-	GError *err = NULL;
-	for (; !err && list ;list=list->next)
-		err = _db_insert_bean (db, list->data);
-	return err;
-}
-
-GError*
-_db_substitute_bean(sqlite3 *db, gpointer bean0, gpointer bean1)
-{
-	EXTRA_ASSERT(db != NULL);
-	EXTRA_ASSERT(bean0 != NULL);
-	EXTRA_ASSERT(bean1 != NULL);
-	EXTRA_ASSERT(DESCR(bean0) == DESCR(bean1));
-
-	/* an UPDATE query with the form '... SET [all] WHERE [pk]' */
-	GVariant **params = _bean_params_substitute(bean0, bean1);
-	GError *err = _db_execute(db,
-			DESCR(bean0)->sql_substitute, DESCR(bean0)->sql_substitute_len,
-			params);
-	gv_freev(params, FALSE);
-
-	if (!err) {
-		if (0 == sqlite3_changes(db))
-			err = NEWERROR(CODE_CONTENT_NOTFOUND, "bean not found");
-	}
-	return err;
-}
-
-GError*
-_db_save_bean(sqlite3 *db, gpointer bean)
-{
-	EXTRA_ASSERT(db != NULL);
-	EXTRA_ASSERT(bean != NULL);
-
-	/* an UPDATE query with the form '... SET [non-pk] WHERE [pk]' */
-	GError *err = NULL;
-	GVariant **params = NULL;
-	if (HDR(bean)->flags & BEAN_FLAG_TRANSIENT) {
-		params = _bean_params_insert_or_replace (bean);
-		err = _db_execute(db, DESCR(bean)->sql_replace,
-				DESCR(bean)->sql_replace_len, params);
-	} else {
-		params = _bean_params_update (bean);
-		err = _db_execute(db, DESCR(bean)->sql_update,
-				DESCR(bean)->sql_update_len, params);
-	}
-
-	gv_freev(params, FALSE);
-	return err;
-}
-
-GError*
-_db_save_beans_list(sqlite3 *db, GSList *list)
-{
-	EXTRA_ASSERT(db != NULL);
-	GError *err = NULL;
-	for (; !err && list ;list=list->next)
-		err = _db_save_bean(db, list->data);
-	return err;
-}
-
->>>>>>> 414391d3
 /* -------------------------------------------------------------------------- */
 
 void
