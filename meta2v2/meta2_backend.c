--- conflicted
+++ resolved
@@ -170,6 +170,9 @@
 	INIT(m2->notifier_content_updated, oio_meta2_tube_content_updated);
 	INIT(m2->notifier_content_broken, oio_meta2_tube_content_broken);
 	INIT(m2->notifier_content_drained, oio_meta2_tube_content_drained);
+
+	INIT(m2->notifier_meta2_deleted, oio_meta2_tube_meta2_deleted);
+
 	return err;
 }
 
@@ -246,6 +249,8 @@
 	CLEAN(m2->notifier_content_broken);
 	CLEAN(m2->notifier_content_drained);
 
+	CLEAN(m2->notifier_meta2_deleted);
+
 	g_hash_table_unref(m2->prepare_data_cache);
 	m2->prepare_data_cache = NULL;
 	g_rw_lock_clear(&(m2->prepare_data_lock));
@@ -429,21 +434,16 @@
 	NAME2CONST(n,n0);
 	enum m2v2_open_type_e how = open_args->how;
 
-<<<<<<< HEAD
 	err = sqlx_repository_timed_open_and_lock(m2->repo, &n, m2_to_sqlx(how),
 		   open_args->peers, &sq3, NULL, oio_ext_get_deadline());
-	if (NULL != err) {
-=======
-	err = sqlx_repository_open_and_lock(m2->repo, &n, m2_to_sqlx(how), &sq3, NULL);
 	if (err) {
->>>>>>> e5ff0f0a
 		if (err->code == CODE_CONTAINER_NOTFOUND)
 			err->domain = GQ();
 		return err;
 	}
 
 	/* The kind of check we do depend of the kind of opening:
-	 * - creation : init not done */
+	 * - creation: init not done */
 	const gboolean _create = (M2V2_OPEN_AUTOCREATE == (how & M2V2_OPEN_AUTOCREATE));
 	if (_create && _is_container_initiated(sq3)) {
 		m2b_close(sq3);
@@ -783,28 +783,13 @@
 
 		if (!err) {
 			m2b_destroy(sq3);
-<<<<<<< HEAD
 			if (m2->notifier_container_deleted && send_event) {
-				/* This request handler is local, it will be called on each
-				 * service hosting the base. We must only signal our own
-				 * address; the other peers will do the same. */
-				const gchar *me = sqlx_repository_get_local_addr(m2->repo);
-				/* FIXME(FVE): do this at sqliterepo level, to be consistent
-				 * with DB_REMOVE request. */
-				GString *gs = oio_event__create(
-						META2_EVENTS_PREFIX ".container.deleted", url);
-				g_string_append_printf(
-						gs, ",\"data\":{\"peers\":[\"%s\"]}}", me);
-				oio_events_queue__send(
-						m2->notifier_container_deleted, g_string_free(gs, FALSE));
-=======
-			if (m2->notifier && send_event) {
 				GString *gs = oio_event__create_with_id(
 						META2_EVENTS_PREFIX ".container.deleted", url,
 						oio_ext_get_reqid());
 				g_string_append_static(gs, ",\"data\":{}}");
-				oio_events_queue__send(m2->notifier, g_string_free(gs, FALSE));
->>>>>>> e5ff0f0a
+				oio_events_queue__send(
+						m2->notifier_container_deleted, g_string_free(gs, FALSE));
 			}
 		} else {
 			m2b_close(sq3);
@@ -1836,7 +1821,7 @@
 	/* This request handler is local, it will be called on each
 	* service hosting the base. We must only signal our own
 	* address; the other peers will do the same. */
-	if (m2b->notifier) {
+	if (m2b->notifier_meta2_deleted) {
 		gchar *account = sqlx_admin_get_str(sq3, SQLX_ADMIN_ACCOUNT);
 		gchar *user = sqlx_admin_get_str(sq3, SQLX_ADMIN_USERNAME);
 		if (!account || !user) {
@@ -1853,7 +1838,8 @@
 					oio_ext_get_reqid());
 			g_string_append_printf(
 					gs, ",\"data\":{\"peer\":\"%s\"}}", me);
-			oio_events_queue__send(m2b->notifier, g_string_free(gs, FALSE));
+			oio_events_queue__send(
+					m2b->notifier_meta2_deleted, g_string_free(gs, FALSE));
 		}
 		g_free(user);
 		g_free(account);
@@ -1892,25 +1878,16 @@
 		struct meta2_backend_s *m2b, struct oio_url_s *url,
 		struct db_properties_s *db_properties)
 {
-<<<<<<< HEAD
-	GString *event = oio_event__create_with_id(
-			META2_EVENTS_PREFIX ".container.update", url, oio_ext_get_reqid());
-	g_string_append_static(event, ",\"data\":{");
-	db_properties_to_json(db_properties, event);
-	g_string_append_static(event, "}}");
-	oio_events_queue__send(m2b->notifier_container_updated,
-			g_string_free(event, FALSE));
-=======
-	if (m2b->notifier) {
+	if (m2b->notifier_container_updated) {
 		GString *event = oio_event__create_with_id(
 				META2_EVENTS_PREFIX ".container.update", url,
 				oio_ext_get_reqid());
 		g_string_append_static(event, ",\"data\":{");
 		db_properties_to_json(db_properties, event);
 		g_string_append_static(event, "}}");
-		oio_events_queue__send(m2b->notifier, g_string_free(event, FALSE));
-	}
->>>>>>> e5ff0f0a
+		oio_events_queue__send(m2b->notifier_container_updated,
+				g_string_free(event, FALSE));
+	}
 }
 
 /**
