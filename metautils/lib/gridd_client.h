/*
OpenIO SDS metautils
Copyright (C) 2014 Worldline, as part of Redcurrant
Copyright (C) 2015-2017 OpenIO SAS, as part of OpenIO SDS

This library is free software; you can redistribute it and/or
modify it under the terms of the GNU Lesser General Public
License as published by the Free Software Foundation; either
version 3.0 of the License, or (at your option) any later version.

This library is distributed in the hope that it will be useful,
but WITHOUT ANY WARRANTY; without even the implied warranty of
MERCHANTABILITY or FITNESS FOR A PARTICULAR PURPOSE.  See the GNU
Lesser General Public License for more details.

You should have received a copy of the GNU Lesser General Public
License along with this library.
*/

#ifndef OIO_SDS__metautils__lib__gridd_client_h
# define OIO_SDS__metautils__lib__gridd_client_h 1

# include <glib.h>
# include "metautils.h"

struct gridd_client_s;
struct gridd_client_factory_s;

struct addr_info_s;

enum client_interest_e
{
	CLIENT_RD = 0x01,
	CLIENT_WR = 0x02
};

/* Return TRUE to notify the reply management failed. */
typedef gboolean (*client_on_reply)(gpointer ctx, MESSAGE reply);

struct gridd_client_vtable_s
{
	// Destructor
	void (*clean) (struct gridd_client_s *c);

	// Connectors
	GError* (*connect_url) (struct gridd_client_s *c, const gchar *target);

	// Sets the next request to be sent, and what to do with the reply.
	GError* (*request) (struct gridd_client_s *c, GByteArray *req,
			gpointer ctx, client_on_reply cb);

	// Returns a copy of the last error that occured.
	GError* (*error) (struct gridd_client_s *c);

	// Tells which among client_interest_e is to be monitored
	int (*interest) (struct gridd_client_s *c);

	// Returns the last URL we connected to
	const gchar* (*get_url) (struct gridd_client_s *c);

	// Returns the file descriptor currently used
	int (*get_fd) (struct gridd_client_s *c);

<<<<<<< HEAD
=======
	// Force a new descriptor
	GError* (*set_fd) (struct gridd_client_s *c, int fd);

>>>>>>> 1e6c7fd0
	// Force global timeout for the operation (all the request, including
	// the redirections)
	void (*set_timeout) (struct gridd_client_s *c, gdouble seconds);

	// Force the connection timeout for each unit request
	void (*set_timeout_cnx) (struct gridd_client_s *c, gdouble seconds);

	// Returns if the client's last change is older than 'now'
	gboolean (*expired) (struct gridd_client_s *c, gint64 now);

	// Returns FALSE if the client is still expecting events.
	gboolean (*finished) (struct gridd_client_s *c);

	// Initiate the request.
	gboolean (*start) (struct gridd_client_s *c);

	// Manage the events raised
	void (*react) (struct gridd_client_s *c);

	// If expired() is true, sets the internal error and mark the client
	// as failed.
	gboolean (*expire) (struct gridd_client_s *c, gint64 now);

	// Gives the ownership of `why` to the gridd_client_s `self`
	void (*fail) (struct gridd_client_s *c, GError *why);
};

struct abstract_client_s
{
	struct gridd_client_vtable_s *vtable;
};

// wrappers to the call to the vtable.

void gridd_client_free (struct gridd_client_s *self);
GError * gridd_client_connect_url (struct gridd_client_s *self, const gchar *u);
GError * gridd_client_request (struct gridd_client_s *self, GByteArray *req,
		gpointer ctx, client_on_reply cb);
GError * gridd_client_error (struct gridd_client_s *self);
int gridd_client_interest (struct gridd_client_s *self);
const gchar * gridd_client_url (struct gridd_client_s *self);
int gridd_client_fd (struct gridd_client_s *self);
<<<<<<< HEAD
=======
GError * gridd_client_set_fd(struct gridd_client_s *self, int fd);
>>>>>>> 1e6c7fd0
void gridd_client_set_timeout (struct gridd_client_s *self, gdouble seconds);
void gridd_client_set_timeout_cnx (struct gridd_client_s *self, gdouble sec);
gboolean gridd_client_expired(struct gridd_client_s *self, gint64 now);
gboolean gridd_client_finished (struct gridd_client_s *self);
gboolean gridd_client_start (struct gridd_client_s *self);
gboolean gridd_client_expire (struct gridd_client_s *self, gint64 now);
void gridd_client_react (struct gridd_client_s *self);

/* Gives the ownership of `why` to the gridd_client_s `self` */
void gridd_client_fail (struct gridd_client_s *self, GError *why);

/* Instanciate a client with the default VTABLE */
struct gridd_client_s * gridd_client_create_empty(void);

/* Only works with clients of the default type */
void gridd_client_no_redirect (struct gridd_client_s *c);

/* Only works with clients of the default type */
void gridd_client_set_avoidance (struct gridd_client_s *c, gboolean on);

/* Only works with clients of the default type */
void gridd_client_set_keepalive(struct gridd_client_s *self, gboolean on);

/* ------------------------------------------------------------------------- */

struct gridd_client_factory_vtable_s
{
	void (*clean) (struct gridd_client_factory_s *self);

	// Instatiates an empty client (no target, ni request).
	struct gridd_client_s* (*create) (struct gridd_client_factory_s *f);
};

struct abstract_client_factory_s
{
	struct gridd_client_factory_vtable_s *vtable;
};

#define gridd_client_factory_clean(p) \
	((struct abstract_client_factory_s*)(p))->vtable->clean(p)

#define gridd_client_factory_create_client(p) \
	((struct abstract_client_factory_s*)(p))->vtable->create(p)

// Instanciate a clients factory with the default VTABLE. This factory will
// provide clients with the same VTABLE than those created with
// gridd_client_create_empty().
struct gridd_client_factory_s * gridd_client_factory_create(void);

/* If that list of peers odwn is not periodically refreshed, it ends up with
 * a set of blocked peers */
void gridd_client_learn_peers_down(const char * const * peers);

#endif /*OIO_SDS__metautils__lib__gridd_client_h*/<|MERGE_RESOLUTION|>--- conflicted
+++ resolved
@@ -61,12 +61,6 @@
 	// Returns the file descriptor currently used
 	int (*get_fd) (struct gridd_client_s *c);
 
-<<<<<<< HEAD
-=======
-	// Force a new descriptor
-	GError* (*set_fd) (struct gridd_client_s *c, int fd);
-
->>>>>>> 1e6c7fd0
 	// Force global timeout for the operation (all the request, including
 	// the redirections)
 	void (*set_timeout) (struct gridd_client_s *c, gdouble seconds);
@@ -109,10 +103,6 @@
 int gridd_client_interest (struct gridd_client_s *self);
 const gchar * gridd_client_url (struct gridd_client_s *self);
 int gridd_client_fd (struct gridd_client_s *self);
-<<<<<<< HEAD
-=======
-GError * gridd_client_set_fd(struct gridd_client_s *self, int fd);
->>>>>>> 1e6c7fd0
 void gridd_client_set_timeout (struct gridd_client_s *self, gdouble seconds);
 void gridd_client_set_timeout_cnx (struct gridd_client_s *self, gdouble sec);
 gboolean gridd_client_expired(struct gridd_client_s *self, gint64 now);
