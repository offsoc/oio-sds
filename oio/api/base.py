# Copyright (C) 2015-2018 OpenIO SAS, as part of OpenIO SDS
#
# This library is free software; you can redistribute it and/or
# modify it under the terms of the GNU Lesser General Public
# License as published by the Free Software Foundation; either
# version 3.0 of the License, or (at your option) any later version.
#
# This library is distributed in the hope that it will be useful,
# but WITHOUT ANY WARRANTY; without even the implied warranty of
# MERCHANTABILITY or FITNESS FOR A PARTICULAR PURPOSE.  See the GNU
# Lesser General Public License for more details.
#
# You should have received a copy of the GNU Lesser General Public
# License along with this library.

<<<<<<< HEAD
from six import text_type, iteritems

from urllib3.exceptions import HTTPError
=======
from urllib import urlencode
>>>>>>> 74489940

from oio.common.easy_value import true_value
from oio.common.json import json as jsonlib
from oio.common.http_urllib3 import urllib3, get_pool_manager, \
    oio_exception_from_httperror
from oio.common import exceptions
from oio.common.utils import deadline_to_timeout
from oio.common.constants import ADMIN_HEADER, \
    TIMEOUT_HEADER, PERFDATA_HEADER, CONNECTION_TIMEOUT, READ_TIMEOUT
try:
    from urllib.parse import urlencode
except ImportError:
    from urllib import urlencode

_POOL_MANAGER_OPTIONS_KEYS = ["pool_connections", "pool_maxsize",
                              "max_retries", "backoff_factor"]

URLLIB3_REQUESTS_KWARGS = ('fields', 'headers', 'body', 'retries', 'redirect',
                           'assert_same_host', 'timeout', 'pool_timeout',
                           'release_conn', 'chunked')


class HttpApi(object):
    """
    Provides facilities to make HTTP requests
    towards the same endpoint, with a pool of connections.
    """

    def __init__(self, endpoint=None, pool_manager=None, **kwargs):
        """
        :param pool_manager: an optional pool manager that will be reused
        :type pool_manager: `urllib3.PoolManager`
        :param endpoint: base of the URL that will requested
        :type endpoint: `str`
        :keyword admin_mode: allow talking to a slave/worm namespace
        :type admin_mode: `bool`

        :keyword perfdata: optional dictionary that will be filled with
            metrics of time spent to resolve the meta2 address and
            to do the meta2 request.
        :type perfdata: `dict`
        """
        super(HttpApi, self).__init__()
        self.endpoint = endpoint

        if not pool_manager:
            pool_manager_conf = {k: int(v)
                                 for k, v in iteritems(kwargs)
                                 if k in _POOL_MANAGER_OPTIONS_KEYS}
            pool_manager = get_pool_manager(**pool_manager_conf)
        self.pool_manager = pool_manager

        self.admin_mode = true_value(kwargs.get('admin_mode', False))
        self.perfdata = kwargs.get('perfdata')

    def _direct_request(self, method, url, headers=None, data=None, json=None,
                        params=None, admin_mode=False, pool_manager=None,
                        **kwargs):
        """
        Make an HTTP request.

        :param method: HTTP method to use (e.g. "GET")
        :type method: `str`
        :param url: URL to request
        :type url: `str`
        :keyword admin_mode: allow operations on slave or worm namespaces
        :type admin_mode: `bool`
        :keyword deadline: deadline for the request, in monotonic time.
            Supersedes `read_timeout`.
        :type deadline: `float` seconds
        :keyword timeout: optional timeout for the request (in seconds).
            May be a `urllib3.Timeout(connect=connection_timeout,
            read=read_timeout)`.
            This method also accepts `connection_timeout` and `read_timeout`
            as separate arguments.
        :type timeout: `float` or `urllib3.Timeout`
        :keyword headers: optional headers to add to the request
        :type headers: `dict`

        :raise oio.common.exceptions.OioTimeout: in case of read, write
        or connection timeout
        :raise oio.common.exceptions.OioNetworkException: in case of
        connection error
        :raise oio.common.exceptions.OioException: in other case of HTTP error
        :raise oio.common.exceptions.ClientException: in case of HTTP status
        code >= 400
        """
<<<<<<< HEAD
        # Filter arguments that are not recognized by Requests
        out_kwargs = {k: v for k, v in iteritems(kwargs)
=======
        # Filter arguments that are not recognized by urllib3
        out_kwargs = {k: v for k, v in kwargs.items()
>>>>>>> 74489940
                      if k in URLLIB3_REQUESTS_KWARGS}

        # Ensure headers are all strings
        if headers:
            out_headers = {k: text_type(v) for k, v in headers.items()}
        else:
            out_headers = dict()
        if self.admin_mode or admin_mode:
            out_headers[ADMIN_HEADER] = '1'

        # Look for a request deadline, deduce the timeout from it.
        if kwargs.get('deadline', None) is not None:
            to = deadline_to_timeout(kwargs['deadline'], True)
            to = min(to, kwargs.get('read_timeout', to))
            out_kwargs['timeout'] = urllib3.Timeout(
                connect=kwargs.get('connection_timeout', CONNECTION_TIMEOUT),
                read=to)
            # Shorten the deadline by 1% to compensate for the time spent
            # connecting and reading response.
            out_headers[TIMEOUT_HEADER] = int(to * 990000.0)

        # Ensure there is a timeout
        if 'timeout' not in out_kwargs:
            out_kwargs['timeout'] = urllib3.Timeout(
                connect=kwargs.get('connection_timeout', CONNECTION_TIMEOUT),
                read=kwargs.get('read_timeout', READ_TIMEOUT))
        if TIMEOUT_HEADER not in out_headers:
            to = out_kwargs['timeout']
            if isinstance(to, urllib3.Timeout):
                to = to.read_timeout
            else:
                to = float(to)
            out_headers[TIMEOUT_HEADER] = int(to * 1000000.0)

        # Convert json and add Content-Type
        if json:
            out_headers["Content-Type"] = "application/json"
            data = jsonlib.dumps(json)

        # Trigger performance measurments
        perfdata = kwargs.get('perfdata', self.perfdata)
        if perfdata is not None:
            out_headers[PERFDATA_HEADER] = 'enabled'

        out_kwargs['headers'] = out_headers
        out_kwargs['body'] = data

        # Add query string
        if params:
            out_param = []
            for k, v in params.items():
                if v is not None:
                    if isinstance(v, text_type):
                        v = text_type(v).encode('utf-8')
                    out_param.append((k, v))
            encoded_args = urlencode(out_param)
            url += '?' + encoded_args

        if not pool_manager:
            pool_manager = self.pool_manager

        try:
            resp = pool_manager.request(method, url, **out_kwargs)
            body = resp.data
            if body:
                try:
                    body = jsonlib.loads(body)
                except ValueError:
                    pass
            if perfdata is not None and PERFDATA_HEADER in resp.headers:
                for header_val in resp.headers[PERFDATA_HEADER].split(','):
                    kv = header_val.split('=', 1)
                    pdat = perfdata.get(kv[0], 0.0) + float(kv[1]) / 1000000.0
                    perfdata[kv[0]] = pdat
        except urllib3.exceptions.HTTPError as exc:
            oio_exception_from_httperror(exc, out_headers.get('X-oio-req-id'))
        if resp.status >= 400:
            raise exceptions.from_response(resp, body)
        return resp, body

    def _request(self, method, url, endpoint=None, **kwargs):
        """
        Make a request to an HTTP endpoint.

        :param method: HTTP method to use (e.g. "GET")
        :type method: `str`
        :param url: URL to request
        :type url: `str`
        :param endpoint: endpoint to use in place of `self.endpoint`
        :type endpoint: `str`
        :keyword deadline: deadline for the request, in monotonic time.
            Supersedes `read_timeout`.
        :type deadline: `float` seconds
        :keyword timeout: optional timeout for the request (in seconds).
            May be a `urllib3.Timeout(connect=connection_timeout,
            read=read_timeout)`.
            This method also accepts `connection_timeout` and `read_timeout`
            as separate arguments.
        :type timeout: `float` or `urllib3.Timeout`
        :keyword headers: optional headers to add to the request
        :type headers: `dict`

        :raise oio.common.exceptions.OioTimeout: in case of read, write
        or connection timeout
        :raise oio.common.exceptions.OioNetworkException: in case of
        connection error
        :raise oio.common.exceptions.OioException: in other case of HTTP error
        :raise oio.common.exceptions.ClientException: in case of HTTP status
        code >= 400
        """
        if not endpoint:
            if not self.endpoint:
                raise ValueError("endpoint not set in function call" +
                                 " nor in class contructor")
            endpoint = self.endpoint
        url = '/'.join([endpoint.rstrip('/'), url.lstrip('/')])
        return self._direct_request(method, url, **kwargs)<|MERGE_RESOLUTION|>--- conflicted
+++ resolved
@@ -13,13 +13,7 @@
 # You should have received a copy of the GNU Lesser General Public
 # License along with this library.
 
-<<<<<<< HEAD
 from six import text_type, iteritems
-
-from urllib3.exceptions import HTTPError
-=======
-from urllib import urlencode
->>>>>>> 74489940
 
 from oio.common.easy_value import true_value
 from oio.common.json import json as jsonlib
@@ -107,13 +101,8 @@
         :raise oio.common.exceptions.ClientException: in case of HTTP status
         code >= 400
         """
-<<<<<<< HEAD
-        # Filter arguments that are not recognized by Requests
+        # Filter arguments that are not recognized by urllib3
         out_kwargs = {k: v for k, v in iteritems(kwargs)
-=======
-        # Filter arguments that are not recognized by urllib3
-        out_kwargs = {k: v for k, v in kwargs.items()
->>>>>>> 74489940
                       if k in URLLIB3_REQUESTS_KWARGS}
 
         # Ensure headers are all strings
