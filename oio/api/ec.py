# Copyright (C) 2015-2018 OpenIO SAS, as part of OpenIO SDS
#
# This library is free software; you can redistribute it and/or
# modify it under the terms of the GNU Lesser General Public
# License as published by the Free Software Foundation; either
# version 3.0 of the License, or (at your option) any later version.
#
# This library is distributed in the hope that it will be useful,
# but WITHOUT ANY WARRANTY; without even the implied warranty of
# MERCHANTABILITY or FITNESS FOR A PARTICULAR PURPOSE.  See the GNU
# Lesser General Public License for more details.
#
# You should have received a copy of the GNU Lesser General Public
# License along with this library.

import collections
import math
import hashlib
import logging
try:
    from urllib.parse import urlparse
except ImportError:
    from urlparse import urlparse
from eventlet import Queue, Timeout, GreenPile
from greenlet import GreenletExit
from oio.common import exceptions
from oio.common.exceptions import SourceReadError
from oio.common.http import HeadersDict, parse_content_range, \
    ranges_from_http_header, headers_from_object_metadata
from oio.common.utils import fix_ranges
from oio.api import io
from oio.common.constants import CHUNK_HEADERS
from oio.common import green


logger = logging.getLogger(__name__)


def segment_range_to_fragment_range(segment_start, segment_end, segment_size,
                                    fragment_size):
    """
    Converts a segment range into a fragment range.

    :returns: a tuple (fragment_start, fragment_end)

        * fragment_start is the first byte of the first fragment,
          or None if this is a suffix byte range

        * fragment_end is the last byte of the last fragment,
          or None if this is a prefix byte range
    """
    fragment_start = ((segment_start // segment_size * fragment_size)
                      if segment_start is not None else None)

    fragment_end = (None if segment_end is None else
                    ((segment_end + 1) // segment_size * fragment_size)
                    if segment_start is None else
                    ((segment_end + 1) // segment_size * fragment_size) - 1)

    return (fragment_start, fragment_end)


def meta_chunk_range_to_segment_range(meta_start, meta_end, segment_size):
    """
    Converts a meta chunk range to a segment range.

    Examples:
        meta_chunk_range_to_segment_range(100, 600, 256) = (0, 767)
        meta_chunk_range_to_segment_range(100, 600, 512) = (0, 1023)
        meta_chunk_range_to_segment_range(300, None, 256) = (256, None)

    :returns: a tuple (segment_start, segment_end)

        * segment_start is the first byte of the first segment,
          or None if suffix byte range

        * segment_end is the last byte of the last segment,
          or None if prefix byte range

    """

    segment_start = (int(meta_start // segment_size) *
                     segment_size) if meta_start is not None else None
    segment_end = (None if meta_end is None else
                   (((int(meta_end // segment_size) + 1) *
                     segment_size) - 1) if meta_start is not None else
                   (int(math.ceil((float(meta_end) / segment_size) + 1)) *
                       segment_size))
    return (segment_start, segment_end)


class ECChunkDownloadHandler(object):
    """
    Handles the download of an EC meta chunk
    """

    def __init__(self, storage_method, chunks, meta_start, meta_end, headers,
                 connection_timeout=None, read_timeout=None,
                 **_kwargs):
        """
        :param connection_timeout: timeout to establish the connections
        :param read_timeout: timeout to read a buffer of data
        """
        self.storage_method = storage_method
        self.chunks = chunks
        self.meta_start = meta_start
        self.meta_end = meta_end
        # the meta chunk length
        # (the amount of actual data stored into the meta chunk)
        self.meta_length = self.chunks[0]['size']
        self.headers = headers
        self.connection_timeout = connection_timeout
        self.read_timeout = read_timeout

    def _get_range_infos(self):
        """
        Converts requested Range on meta chunk to actual chunk Range

        :returns: a dict with infos about all the requested Ranges
        """
        segment_size = self.storage_method.ec_segment_size
        fragment_size = self.storage_method.ec_fragment_size

        range_infos = []

        # read all the meta chunk
        if self.meta_start is None and self.meta_end is None:
            return range_infos
        if self.meta_start is not None and self.meta_start < 0:
            self.meta_start = self.meta_length + self.meta_start

        segment_start, segment_end = meta_chunk_range_to_segment_range(
            self.meta_start, self.meta_end, segment_size)

        fragment_start, fragment_end = segment_range_to_fragment_range(
            segment_start, segment_end, segment_size, fragment_size)

        range_infos.append({
            'req_meta_start': self.meta_start,
            'req_meta_end': self.meta_end,
            'req_segment_start': segment_start,
            'req_segment_end': segment_end,
            'req_fragment_start': fragment_start,
            'req_fragment_end': fragment_end})
        return range_infos

    def _get_fragment(self, chunk_iter, range_infos, storage_method):
        headers = dict()
        headers.update(self.headers)
        if range_infos:
            # only handle one range
            range_info = range_infos[0]
            headers['Range'] = 'bytes=%s-%s' % (
                    range_info['req_fragment_start'],
                    range_info['req_fragment_end'])
        reader = io.ChunkReader(chunk_iter, storage_method.ec_fragment_size,
                                headers, self.connection_timeout,
                                self.read_timeout,
                                align=True)
        return (reader, reader.get_iter())

    def get_stream(self):
        range_infos = self._get_range_infos()
        chunk_iter = iter(self.chunks)

        # we use eventlet GreenPool to manage readers
        with green.ContextPool(self.storage_method.ec_nb_data) as pool:
            pile = GreenPile(pool)
            # we use eventlet GreenPile to spawn readers
            for _j in range(self.storage_method.ec_nb_data):
                pile.spawn(self._get_fragment, chunk_iter, range_infos,
                           self.storage_method)

            readers = []
            for reader, parts_iter in pile:
                if reader.status in (200, 206):
                    readers.append((reader, parts_iter))
                # TODO log failures?

        # with EC we need at least ec_nb_data valid readers
        if len(readers) >= self.storage_method.ec_nb_data:
            # all readers should return the same Content-Length
            # so just take the headers from one of them
            resp_headers = HeadersDict(readers[0][0].headers)
            fragment_length = int(resp_headers.get('Content-Length'))
            read_iterators = [it for _, it in readers]
            stream = ECStream(self.storage_method, read_iterators, range_infos,
                              self.meta_length, fragment_length)
            # start the stream
            stream.start()
            return stream
        else:
            raise exceptions.OioException("Not enough valid sources to read")


class ECStream(object):
    """
    Reads an EC meta chunk.

    Handles the different readers.
    """
    def __init__(self, storage_method, readers, range_infos, meta_length,
                 fragment_length):
        self.storage_method = storage_method
        self.readers = readers
        self.range_infos = range_infos
        self.meta_length = meta_length
        self.fragment_length = fragment_length

    def start(self):
        self._iter = io.chain(self._stream())

    def close(self):
        if self._iter:
            self._iter.close()
        for reader in self.readers:
            reader.close()

    def _next(self):
        fragment_iterators = []
        for iterator in self.readers:
            part_info = next(iterator)
            fragment_iterators.append(part_info['iter'])
            headers = HeadersDict(part_info['headers'])
        return headers, fragment_iterators

    def _iter_range(self, range_info, segment_iter):
        meta_start = range_info['resp_meta_start']
        meta_end = range_info['resp_meta_end']
        segment_start = range_info['resp_segment_start']
        segment_end = range_info['resp_segment_end']

        segment_end = (min(segment_end, self.meta_length - 1)
                       if segment_end is not None
                       else self.meta_length - 1)
        meta_end = (min(meta_end, self.meta_length - 1)
                    if meta_end is not None
                    else self.meta_length - 1)

        num_segments = int(
            math.ceil(float(segment_end + 1 - segment_start) /
                      self.storage_method.ec_segment_size))

        # we read full segments from the chunks
        # however we may be requested a byte range
        # that is not aligned with the segments
        # so we read and trim extra bytes from the segment
        start_over = meta_start - segment_start
        end_over = segment_end - meta_end

        for i, segment in enumerate(segment_iter):
            if start_over > 0:
                segment_len = len(segment)
                if segment_len <= start_over:
                    start_over -= segment_len
                    continue
                else:
                    segment = segment[start_over:]
                    start_over = 0
            if i == (num_segments - 1) and end_over:
                segment = segment[:-end_over]

            yield segment

    def _decode_segments(self, fragment_iterators):
        """
        Reads from fragments and yield full segments
        """
        # we use eventlet Queue to read fragments
        queues = []
        # each iterators has its queue
        for _j in range(len(fragment_iterators)):
            queues.append(Queue(1))

        def put_in_queue(fragment_iterator, queue):
            """
            Coroutine to read the fragments from the iterator
            """
            try:
                for fragment in fragment_iterator:
                    # put the read fragment in the queue
                    queue.put(fragment)
                    # the queues are of size 1 so this coroutine blocks
                    # until we decode a full segment
            except GreenletExit:
                # ignore
                pass
            except green.ChunkReadTimeout as err:
                logger.error('%s', err)
            except Exception:
                logger.exception("Exception on reading")
            finally:
                queue.resize(2)
                # put None to indicate the decoding loop
                # this is over
                queue.put(None)
                # close the iterator
                fragment_iterator.close()

        # we use eventlet GreenPool to manage the read of fragments
        with green.ContextPool(len(fragment_iterators)) as pool:
            # spawn coroutines to read the fragments
            for fragment_iterator, queue in zip(fragment_iterators, queues):
                pool.spawn(put_in_queue, fragment_iterator, queue)

            # main decoding loop
            while True:
                data = []
                # get the fragments from the queues
                for queue in queues:
                    fragment = queue.get()
                    queue.task_done()
                    data.append(fragment)

                if not all(data):
                    # one of the readers returned None
                    # impossible to read segment
                    break
                # actually decode the fragments into a segment
                try:
                    segment = self.storage_method.driver.decode(data)
                except exceptions.ECError:
                    # something terrible happened
                    logger.exception("ERROR decoding fragments")
                    raise

                yield segment

    def _convert_range(self, req_start, req_end, length):
        try:
            ranges = ranges_from_http_header("bytes=%s-%s" % (
                req_start if req_start is not None else b'',
                req_end if req_end is not None else b''))
        except ValueError:
            return (None, None)

        result = fix_ranges(ranges, length)
        if not result:
            return (None, None)
        else:
            return (result[0][0], result[0][1])

    def _add_ranges(self, range_infos):
        for range_info in range_infos:
            meta_start, meta_end = self._convert_range(
                range_info['req_meta_start'], range_info['req_meta_end'],
                self.meta_length)
            range_info['resp_meta_start'] = meta_start
            range_info['resp_meta_end'] = meta_end
            range_info['satisfiable'] = \
                (meta_start is not None and meta_end is not None)

            segment_start, segment_end = self._convert_range(
                range_info['req_segment_start'], range_info['req_segment_end'],
                self.meta_length)

            segment_size = self.storage_method.ec_segment_size

            if range_info['req_segment_start'] is None and \
                    segment_start % segment_size != 0:
                segment_start += segment_start - (segment_start % segment_size)

            range_info['resp_segment_start'] = segment_start
            range_info['resp_segment_end'] = segment_end

    def _add_ranges_for_fragment(self, fragment_length, range_infos):
        for range_info in range_infos:
            fragment_start, fragment_end = self._convert_range(
                range_info['req_fragment_start'],
                range_info['req_fragment_end'],
                fragment_length)
            range_info['resp_fragment_start'] = fragment_start
            range_info['resp_fragment_end'] = fragment_end

    def _stream(self):
        if not self.range_infos:
            range_infos = [{
                'req_meta_start': 0,
                'req_meta_end': self.meta_length - 1,
                'resp_meta_start': 0,
                'resp_meta_end': self.meta_length - 1,
                'req_segment_start': 0,
                'req_segment_end': self.meta_length - 1,
                'req_fragment_start': 0,
                'req_fragment_end': self.fragment_length - 1,
                'resp_fragment_start': 0,
                'resp_fragment_end': self.fragment_length - 1,
                'satisfiable': self.meta_length > 0
            }]

        else:
            range_infos = self.range_infos

        self._add_ranges(range_infos)

        def range_iter():
            results = {}

            while True:
                next_range = self._next()

                headers, fragment_iters = next_range
                content_range = headers.get('Content-Range')
                if content_range is not None:
                    fragment_start, fragment_end, fragment_length = \
                            parse_content_range(content_range)
                elif self.fragment_length <= 0:
                    fragment_start = None
                    fragment_end = None
                    fragment_length = 0
                else:
                    fragment_start = 0
                    fragment_end = self.fragment_length - 1
                    fragment_length = self.fragment_length

                self._add_ranges_for_fragment(fragment_length, range_infos)

                satisfiable = False

                for range_info in range_infos:
                    satisfiable |= range_info['satisfiable']
                    k = (range_info['resp_fragment_start'],
                         range_info['resp_fragment_end'])
                    results.setdefault(k, []).append(range_info)

                try:
                    range_info = results[(fragment_start, fragment_end)].pop(0)
                except KeyError:
                    logger.error("Invalid range: %s, available: %s",
                                 repr((fragment_start, fragment_end)),
                                 results.keys())
                    raise
                segment_iter = self._decode_segments(fragment_iters)

                if not range_info['satisfiable']:
                    io.consume(segment_iter)
                    continue

                byterange_iter = self._iter_range(range_info, segment_iter)

                result = {'start': range_info['resp_meta_start'],
                          'end': range_info['resp_meta_end'],
                          'iter': byterange_iter}

                yield result

        return range_iter()

    def __iter__(self):
        return iter(self._iter)

    def get_iter(self):
        return self


def ec_encode(storage_method, n):
    """
    Encode EC segments
    """
    segment_size = storage_method.ec_segment_size

    buf = collections.deque()
    total_len = 0

    data = yield
    while data:
        buf.append(data)
        total_len += len(data)

        if total_len >= segment_size:
            data_to_encode = []

            while total_len >= segment_size:
                # take data from buf
                amount = segment_size
                # the goal here is to encode a full segment
                parts = []
                while amount > 0:
                    part = buf.popleft()
                    if len(part) > amount:
                        # too much data taken
                        # put the extra data back into the buf
                        buf.appendleft(part[amount:])
                        part = part[:amount]
                    parts.append(part)
                    amount -= len(part)
                    total_len -= len(part)
                data_to_encode.append(b''.join(parts))

            # let's encode!
            encode_result = []
            for d in data_to_encode:
                encode_result.append(storage_method.driver.encode(d))

            # transform the result
            #
            # from:
            # [[fragment_0_0, fragment_1_0, fragment_2_0, ...],
            #  [fragment_0_1, fragment_1_1, fragment_2_1, ...], ...]
            #
            # to:
            #
            # [(fragment_0_0 + fragment_0_1 + ...), # write to chunk 0
            # [(fragment_1_0 + fragment_1_1 + ...), # write to chunk 1
            # [(fragment_2_0 + fragment_2_1 + ...), # write to chunk 2
            #  ...]

            result = [b''.join(p) for p in zip(*encode_result)]
            data = yield result
        else:
            # not enough data to encode
            data = yield None

    # empty input data
    # which means end of stream
    # encode what is left in the buf
    whats_left = b''.join(buf)
    if whats_left:
        last_fragments = storage_method.driver.encode(whats_left)
    else:
        last_fragments = [b''] * n
    yield last_fragments


class EcChunkWriter(object):
    """
    Writes an EC chunk
    """
    def __init__(self, chunk, conn, write_timeout=None,
                 chunk_checksum_algo='md5', **_kwargs):
        self._chunk = chunk
        self._conn = conn
        self.failed = False
        self.bytes_transferred = 0
        if chunk_checksum_algo:
            self.checksum = hashlib.new(chunk_checksum_algo)
        else:
            self.checksum = None
        self.write_timeout = write_timeout or io.CHUNK_TIMEOUT
        # we use eventlet Queue to pass data to the send coroutine
        self.queue = Queue(io.PUT_QUEUE_DEPTH)

    @property
    def chunk(self):
        return self._chunk

    @property
    def conn(self):
        return self._conn

    @classmethod
    def connect(cls, chunk, sysmeta, reqid=None,
                connection_timeout=None, write_timeout=None, **kwargs):
        raw_url = chunk["url"]
        parsed = urlparse(raw_url)
        chunk_path = parsed.path.split('/')[-1]
        hdrs = headers_from_object_metadata(sysmeta)
        if reqid:
            hdrs['X-oio-req-id'] = reqid

        hdrs[CHUNK_HEADERS["chunk_pos"]] = chunk["pos"]
        hdrs[CHUNK_HEADERS["chunk_id"]] = chunk_path

        # in the trailer
        # metachunk_size & metachunk_hash
        hdrs["Trailer"] = ', '.join((CHUNK_HEADERS["metachunk_size"],
                                     CHUNK_HEADERS["metachunk_hash"],
                                     CHUNK_HEADERS["chunk_hash"]))
        with green.ConnectionTimeout(
                connection_timeout or io.CONNECTION_TIMEOUT):
            conn = io.http_connect(
                parsed.netloc, 'PUT', parsed.path, hdrs)
            conn.chunk = chunk
        return cls(chunk, conn, write_timeout=write_timeout, **kwargs)

    def start(self, pool):
        """Spawn the send coroutine"""
        pool.spawn(self._send)

    def _send(self):
        """Send coroutine loop"""
        while True:
            # fetch input data from the queue
            data = self.queue.get()
            # use HTTP transfer encoding chunked
            # to write data to RAWX
            if not self.failed:
                # format the chunk
                to_send = b"%x\r\n%s\r\n" % (len(data), data)
                try:
                    with green.ChunkWriteTimeout(self.write_timeout):
                        self.conn.send(to_send)
                        self.bytes_transferred += len(data)
                except (Exception, green.ChunkWriteTimeout) as exc:
                    self.failed = True
                    msg = str(exc)
                    logger.warn("Failed to write to %s (%s)", self.chunk, msg)
                    self.chunk['error'] = 'write: %s' % msg

            self.queue.task_done()

    def wait(self):
        """
        Wait until all data in the queue
        has been processed by the send coroutine
        """
        if self.queue.unfinished_tasks:
            self.queue.join()

    def send(self, data):
        # do not send empty data because
        # this will end the chunked body
        if not data:
            return
        # put the data to send into the queue
        # it will be processed by the send coroutine
        self.queue.put(data)

    def finish(self, metachunk_size, metachunk_hash):
        """Send metachunk_size and metachunk_hash as trailers"""
        parts = [
            '0\r\n',
            '%s: %s\r\n' % (CHUNK_HEADERS['metachunk_size'],
                            metachunk_size),
            '%s: %s\r\n' % (CHUNK_HEADERS['metachunk_hash'],
                            metachunk_hash),
            '\r\n'
        ]
<<<<<<< HEAD
        to_send = ''.join(parts)
        self.conn.send(to_send.encode('utf-8'))
=======
        if self.checksum:
            parts.append('%s: %s\r\n' % (CHUNK_HEADERS['chunk_hash'],
                                         self.checksum.hexdigest()))
        parts.append('\r\n')
        to_send = "".join(parts)
        self.conn.send(to_send)
>>>>>>> 5132e05d

    def getresponse(self):
        """Read the HTTP response from the connection"""
        # As the server may buffer data before writing it to non-volatile
        # storage, we don't know if we have to wait while sending data or
        # while reading response, thus we apply the same timeout to both.
        with Timeout(self.write_timeout):
            return self.conn.getresponse()


class EcMetachunkWriter(io.MetachunkWriter):
    def __init__(self, sysmeta, meta_chunk, global_checksum, storage_method,
                 reqid=None, connection_timeout=None, write_timeout=None,
                 read_timeout=None, **kwargs):
        super(EcMetachunkWriter, self).__init__(
            storage_method=storage_method, **kwargs)
        self.sysmeta = sysmeta
        self.meta_chunk = meta_chunk
        self.global_checksum = global_checksum
        # Unlike plain replication, we cannot use the checksum returned
        # by rawx services, whe have to compute the checksum client-side.
        self.checksum = hashlib.new(self.chunk_checksum_algo or 'md5')
        self.reqid = reqid
        self.connection_timeout = connection_timeout or io.CONNECTION_TIMEOUT
        self.write_timeout = write_timeout or io.CHUNK_TIMEOUT
        self.read_timeout = read_timeout or io.CLIENT_TIMEOUT

    def stream(self, source, size):
        writers = self._get_writers()

        failed_chunks = []
        current_writers = []
        for writer, chunk in writers:
            if not writer:
                failed_chunks.append(chunk)
            else:
                current_writers.append(writer)
        # write the data
        bytes_transferred = self._stream(source, size, current_writers)

        # get the chunks from writers
        chunks = self._get_results(current_writers)

        meta_checksum = self.checksum.hexdigest()

        final_chunks = chunks + failed_chunks

        return bytes_transferred, meta_checksum, final_chunks

    def _stream(self, source, size, writers):
        bytes_transferred = 0

        # create EC encoding generator
        ec_stream = ec_encode(self.storage_method, len(self.meta_chunk))
        # init generator
        ec_stream.send(None)

        def send(data):
            self.checksum.update(data)
            self.global_checksum.update(data)
            # get the encoded fragments
            fragments = ec_stream.send(data)
            if fragments is None:
                # not enough data given
                return

            current_writers = list(writers)
            failed_chunks = list()
            for writer in current_writers:
                fragment = fragments[chunk_index[writer]]
                if not writer.failed:
                    if writer.checksum:
                        writer.checksum.update(fragment)
                    writer.send(fragment)
                else:
                    current_writers.remove(writer)
                    failed_chunks.append(writer.chunk)
            self.quorum_or_fail([w.chunk for w in current_writers],
                                failed_chunks)

        try:
            # we use eventlet GreenPool to manage writers
            with green.ContextPool(len(writers)) as pool:
                # convenient index to figure out which writer
                # handles the resulting fragments
                chunk_index = self._build_index(writers)

                # init writers in pool
                for writer in writers:
                    writer.start(pool)

                # the main write loop
                while True:
                    remaining_bytes = size - bytes_transferred
                    if io.WRITE_CHUNK_SIZE < remaining_bytes:
                        read_size = io.WRITE_CHUNK_SIZE
                    else:
                        read_size = remaining_bytes
                    with green.SourceReadTimeout(self.read_timeout):
                        try:
                            data = source.read(read_size)
                        except (ValueError, IOError) as exc:
                            raise SourceReadError(str(exc))
                    if len(data) == 0:
                        break
                    bytes_transferred += len(data)
                    send(data)

                # flush out buffered data
                send(b'')

                # wait for all data to be processed
                for writer in writers:
                    writer.wait()

                # trailer headers
                # metachunk size
                # metachunk hash
                metachunk_size = bytes_transferred
                metachunk_hash = self.checksum.hexdigest()

                for writer in writers:
                    writer.finish(metachunk_size, metachunk_hash)

                return bytes_transferred

        except green.SourceReadTimeout as exc:
            logger.warn('%s', exc)
            raise exceptions.SourceReadTimeout(exc)
        except SourceReadError as exc:
            logger.warn('Source read error: %s', exc)
            raise
        except Timeout as to:
            logger.exception('Timeout writing data')
            raise exceptions.OioTimeout(to)
        except Exception:
            logger.exception('Exception writing data')
            raise

    def _get_writers(self):
        """
        Initialize writers for all chunks of the metachunk and connect them
        """
        pile = GreenPile(len(self.meta_chunk))

        # we use eventlet GreenPile to spawn the writers
        for _pos, chunk in enumerate(self.meta_chunk):
            pile.spawn(self._get_writer, chunk)

        writers = [w for w in pile]
        return writers

    def _get_writer(self, chunk):
        """Spawn a writer for the chunk and connect it"""
        try:
            writer = EcChunkWriter.connect(
                chunk, self.sysmeta, self.reqid,
                connection_timeout=self.connection_timeout,
                write_timeout=self.write_timeout,
                chunk_checksum_algo=self.chunk_checksum_algo)
            return writer, chunk
        except (Exception, Timeout) as exc:
            msg = str(exc)
            logger.error("Failed to connect to %s (%s)", chunk, msg)
            chunk['error'] = 'connect: %s' % msg
            return None, chunk

    def _get_results(self, writers):
        # get the results from writers
        success_chunks = []
        failed_chunks = []

        # we use eventlet GreenPile to read the responses from the writers
        pile = GreenPile(len(writers))

        for writer in writers:
            if writer.failed:
                failed_chunks.append(writer.chunk)
                continue
            pile.spawn(self._get_response, writer)

        def _handle_resp(writer, resp):
            if resp:
                if resp.status == 201:
                    checksum = resp.getheader(CHUNK_HEADERS['chunk_hash'])
                    if checksum and writer.checksum and \
                            checksum.lower() != writer.checksum.hexdigest():
                        writer.chunk['error'] = \
                            "checksum mismatch: %s (local), %s (rawx)" % \
                            (checksum.lower(), writer.checksum.hexdigest())
                        failed_chunks.append(writer.chunk)
                    else:
                        success_chunks.append(writer.chunk)
                else:
                    logger.error("Wrong status code from %s (%s) %s",
                                 writer.chunk, resp.status, resp.reason)
                    writer.chunk['error'] = 'resp: HTTP %s' % resp.status
                    failed_chunks.append(writer.chunk)
            else:
                failed_chunks.append(writer.chunk)

        for (writer, resp) in pile:
            _handle_resp(writer, resp)

        self.quorum_or_fail(success_chunks, failed_chunks)

        return success_chunks + failed_chunks

    def _get_response(self, writer):
        # spawned in a coroutine to read the HTTP response
        try:
            resp = writer.getresponse()
        except (Exception, Timeout) as exc:
            resp = None
            msg = str(exc)
            if isinstance(exc, Timeout):
                logger.warn("Timeout (%s) while writing %s",
                            msg, writer.chunk)
                writer.chunk['error'] = 'resp: %s' % msg
            else:
                logger.warn("Failed to read response for %s (%s)",
                            writer.chunk, msg)
                writer.chunk['error'] = 'resp: %s' % msg
        return (writer, resp)

    def _build_index(self, writers):
        chunk_index = {}
        for w in writers:
            chunk_index[w] = w.chunk['num']
        return chunk_index


class ECWriteHandler(io.WriteHandler):
    """
    Handles writes to an EC content.
    For initialization parameters, see oio.api.io.WriteHandler.
    """

    def stream(self):
        # the checksum context for the content
        global_checksum = hashlib.md5()
        total_bytes_transferred = 0
        content_chunks = []

        # the platform chunk size
        chunk_size = self.sysmeta['chunk_size']

        # this gives us an upper bound
        max_size = self.storage_method.ec_nb_data * chunk_size
        max_size = max_size - max_size % self.storage_method.ec_segment_size

        # meta chunks:
        #
        # {0: [{"url": "http://...", "pos": "0.0"},
        #      {"url": "http://...", "pos": "0.1"}, ...],
        #  1: [{"url": "http://...", "pos": "1.0"},
        #      {"url": "http://...", "pos": "1.1"}, ...],
        #  ..}
        #
        # iterate through the meta chunks
        bytes_transferred = -1
        for meta_chunk in self.chunk_prep():
            handler = EcMetachunkWriter(
                self.sysmeta, meta_chunk,
                global_checksum, self.storage_method,
                reqid=self.headers.get('X-oio-req-id'),
                connection_timeout=self.connection_timeout,
                write_timeout=self.write_timeout,
                read_timeout=self.read_timeout,
                chunk_checksum_algo=self.chunk_checksum_algo)
            bytes_transferred, checksum, chunks = handler.stream(self.source,
                                                                 max_size)

            # chunks checksum is the metachunk hash
            # chunks size is the metachunk size
            for chunk in chunks:
                chunk['hash'] = checksum
                chunk['size'] = bytes_transferred
                # add the chunks whose upload succeeded
                # to the content chunk list
                if not chunk.get('error'):
                    content_chunks.append(chunk)

            total_bytes_transferred += bytes_transferred
            if bytes_transferred < max_size:
                break
            if len(self.source.peek()) == 0:
                break

        # compute the final content checksum
        content_checksum = global_checksum.hexdigest()

        return content_chunks, total_bytes_transferred, content_checksum


class ECRebuildHandler(object):
    def __init__(self, meta_chunk, missing, storage_method,
                 connection_timeout=None, read_timeout=None,
                 **_kwargs):
        self.meta_chunk = meta_chunk
        self.missing = missing
        self.storage_method = storage_method
        self.connection_timeout = connection_timeout or io.CONNECTION_TIMEOUT
        self.read_timeout = read_timeout or io.CHUNK_TIMEOUT

    def _get_response(self, chunk, headers):
        resp = None
        parsed = urlparse(chunk['url'])
        try:
            with green.ConnectionTimeout(self.connection_timeout):
                conn = io.http_connect(
                    parsed.netloc, 'GET', parsed.path, headers)

            with Timeout(self.read_timeout):
                resp = conn.getresponse()
            if resp.status != 200:
                logger.warning('Invalid GET response from %s: %s %s',
                               chunk, resp.status, resp.reason)
                resp = None
        except (Exception, Timeout):
            logger.exception('ERROR fetching %s', chunk)
        return resp

    def rebuild(self):
        pile = GreenPile(len(self.meta_chunk))

        nb_data = self.storage_method.ec_nb_data

        headers = {}
        for chunk in self.meta_chunk:
            pile.spawn(self._get_response, chunk, headers)

        resps = []
        for resp in pile:
            if not resp:
                continue
            resps.append(resp)
            if len(resps) >= self.storage_method.ec_nb_data:
                break
        else:
            logger.error('Unable to read enough valid sources to rebuild')
            raise exceptions.UnrecoverableContent(
                'Not enough valid sources to rebuild')

        rebuild_iter = self._make_rebuild_iter(resps[:nb_data])
        return rebuild_iter

    def _make_rebuild_iter(self, resps):
        def _get_frag(resp):
            buf = b''
            remaining = self.storage_method.ec_fragment_size
            while remaining:
                data = resp.read(remaining)
                if not data:
                    break
                remaining -= len(data)
                buf += data
            return buf

        def frag_iter():
            pile = GreenPile(len(resps))
            while True:
                for resp in resps:
                    pile.spawn(_get_frag, resp)
                try:
                    with Timeout(self.read_timeout):
                        frag = [frag for frag in pile]
                except (Exception, Timeout):
                    # TODO complete error message
                    logger.exception('ERROR rebuilding')
                    break
                if not all(frag):
                    break
                rebuilt_frag = self._reconstruct(frag)
                yield rebuilt_frag

        return frag_iter()

    def _reconstruct(self, frag):
        return self.storage_method.driver.reconstruct(frag, [self.missing])[0]<|MERGE_RESOLUTION|>--- conflicted
+++ resolved
@@ -626,17 +626,12 @@
                             metachunk_hash),
             '\r\n'
         ]
-<<<<<<< HEAD
-        to_send = ''.join(parts)
-        self.conn.send(to_send.encode('utf-8'))
-=======
         if self.checksum:
             parts.append('%s: %s\r\n' % (CHUNK_HEADERS['chunk_hash'],
                                          self.checksum.hexdigest()))
         parts.append('\r\n')
-        to_send = "".join(parts)
-        self.conn.send(to_send)
->>>>>>> 5132e05d
+        to_send = ''.join(parts)
+        self.conn.send(to_send.encode('utf-8'))
 
     def getresponse(self):
         """Read the HTTP response from the connection"""
