# Copyright (C) 2015-2020 OpenIO SAS, as part of OpenIO SDS
#
# This library is free software; you can redistribute it and/or
# modify it under the terms of the GNU Lesser General Public
# License as published by the Free Software Foundation; either
# version 3.0 of the License, or (at your option) any later version.
#
# This library is distributed in the hope that it will be useful,
# but WITHOUT ANY WARRANTY; without even the implied warranty of
# MERCHANTABILITY or FITNESS FOR A PARTICULAR PURPOSE.  See the GNU
# Lesser General Public License for more details.
#
# You should have received a copy of the GNU Lesser General Public
# License along with this library.


from __future__ import absolute_import
from six import PY2, string_types
from six.moves.urllib_parse import unquote

from io import BytesIO
from functools import partial
import os
import warnings
import time
import random

from oio.common import exceptions as exc
from oio.api.ec import ECWriteHandler
from oio.api.io import MetachunkPreparer, LinkHandler
from oio.api.replication import ReplicatedWriteHandler
from oio.common.utils import cid_from_name, GeneratorIO, monotonic_time, \
    depaginate, set_deadline_from_read_timeout, compute_perfdata_stats
from oio.common.easy_value import float_value, true_value
from oio.common.logger import get_logger
from oio.common.decorators import ensure_headers, ensure_request_id, \
    ensure_request_id2
from oio.common.storage_method import STORAGE_METHODS
from oio.common.constants import OIO_VERSION, HEADER_PREFIX, TIMEOUT_KEYS
from oio.common.decorators import handle_account_not_found, \
    handle_container_not_found, handle_object_not_found, patch_kwargs
from oio.common.storage_functions import _sort_chunks, fetch_stream, \
    fetch_stream_ec
from oio.common.fullpath import encode_fullpath
from oio.common.cache import del_cached_object_metadata


class ObjectStorageApi(object):
    """
    The Object Storage API.

    High level API that wraps `AccountClient`, `ContainerClient` and
    `DirectoryClient` classes.

    Every method that takes a `kwargs` argument accepts the at least
    the following keywords:

        - `headers`: `dict` of extra headers to pass to the proxy
        - `connection_timeout`: `float`
        - `read_timeout`: `float`
        - `write_timeout`: `float`
    """
    EXTRA_KEYWORDS = ('chunk_checksum_algo', 'autocreate',
                      'chunk_buffer_min', 'chunk_buffer_max',
                      'cache', 'tls')

    def __init__(self, namespace, logger=None, perfdata=None, **kwargs):
        """
        Initialize the object storage API.

        :param namespace: name of the namespace to interract with
        :type namespace: `str`

        :keyword connection_timeout: connection timeout towards proxy and
            rawx services
        :type connection_timeout: `float` seconds
        :keyword read_timeout: timeout for rawx responses and data reads from
            the caller (when uploading), and metadata requests
        :type read_timeout: `float` seconds
        :keyword write_timeout: timeout for rawx write requests
        :type write_timeout: `float` seconds
        :keyword pool_manager: a pooled connection manager that will be used
            for all HTTP based APIs (except rawx)
        :type pool_manager: `urllib3.PoolManager`
        :keyword chunk_checksum_algo: algorithm to use for chunk checksums.
            Only 'md5' and `None` are supported at the moment.
        :keyword autocreate: if set, container will be created automatically.
            Default value is True.
        :type autocreate: `bool`
        :keyword endpoint: network location of the oio-proxy to talk to.
        :type endpoint: `str`
        :keyword cache: dict-like object used as a cache for object metadata.
        """
        self.namespace = namespace
        conf = {"namespace": self.namespace}
        self.logger = logger or get_logger(conf)
        self.perfdata = perfdata
        self._global_kwargs = {tok: float_value(tov, None)
                               for tok, tov in kwargs.items()
                               if tok in TIMEOUT_KEYS}
        self._global_kwargs['autocreate'] = True
        if self.perfdata is not None:
            self._global_kwargs['perfdata'] = self.perfdata
        for key in self.__class__.EXTRA_KEYWORDS:
            if key in kwargs:
                self._global_kwargs[key] = kwargs[key]
        self.logger.debug("Global API parameters: %s", self._global_kwargs)

        from oio.account.client import AccountClient
        from oio.container.client import ContainerClient
        from oio.directory.client import DirectoryClient
        # TODO(FVE): we may want to share the PoolManager instance
        self.directory = DirectoryClient(conf, logger=self.logger, **kwargs)
        self.container = ContainerClient(conf, logger=self.logger, **kwargs)

        # In AccountClient, "endpoint" is the account service, not the proxy
        acct_kwargs = kwargs.copy()
        acct_kwargs["proxy_endpoint"] = acct_kwargs.pop("endpoint", None)
        self.account = AccountClient(conf, logger=self.logger, **acct_kwargs)
        self._blob_client = None
        self._proxy_client = None

    @property
    def blob_client(self):
        """
        A low-level client to rawx services.

        :rtype: `oio.blob.client.BlobClient`
        """
        if self._blob_client is None:
            from oio.blob.client import BlobClient
            connection_pool = self.container.pool_manager
            self._blob_client = BlobClient(
                conf={"namespace": self.namespace}, logger=self.logger,
                connection_pool=connection_pool, perfdata=self.perfdata)
        return self._blob_client

    # FIXME(FVE): this method should not exist
    # This high-level API should use lower-level APIs,
    # not do request directly to the proxy.
    @property
    def proxy_client(self):
        if self._proxy_client is None:
            from oio.common.client import ProxyClient
            conf = self.container.conf
            pool_manager = self.container.pool_manager
            self._proxy_client = ProxyClient(
                conf, pool_manager=pool_manager, no_ns_in_url=True,
                logger=self.logger)
        return self._proxy_client

    @patch_kwargs
    @ensure_headers
    @ensure_request_id
    def account_create(self, account, **kwargs):
        """
        Create an account.

        :param account: name of the account to create
        :type account: `str`
        :returns: `True` if the account has been created
        """
        return self.account.account_create(account, **kwargs)

    @handle_account_not_found
    @patch_kwargs
    @ensure_headers
    @ensure_request_id
    def account_delete(self, account, **kwargs):
        """
        Delete an account.

        :param account: name of the account to delete
        :type account: `str`
        """
        self.account.account_delete(account, **kwargs)

    @handle_account_not_found
    @patch_kwargs
    @ensure_headers
    @ensure_request_id
    def account_show(self, account, **kwargs):
        """
        Get information about an account.
        """
        return self.account.account_show(account, **kwargs)

    @patch_kwargs
    @ensure_headers
    @ensure_request_id
    def account_list(self, **kwargs):
        """
        List known accounts.

        Notice that account creation is asynchronous, and an autocreated
        account may appear in the listing only after several seconds.
        """
        return self.account.account_list(**kwargs)

    @handle_account_not_found
    @patch_kwargs
    @ensure_headers
    @ensure_request_id
    def account_get_properties(self, account, **kwargs):
        """
        Get information about an account, including account properties.
        """
        res = self.account.account_show(account, **kwargs)
        # Deal with the previous protocol which
        # returned 'metadata' instead of 'properties'.
        props = res.pop('metadata', dict())
        res.setdefault('properties', dict()).update(props)
        return res

    @handle_account_not_found
    @patch_kwargs
    @ensure_headers
    @ensure_request_id
    def account_set_properties(self, account, properties, **kwargs):
        self.account.account_update(account, properties, None, **kwargs)

    @handle_account_not_found
    @patch_kwargs
    @ensure_headers
    @ensure_request_id
    def account_del_properties(self, account, properties, **kwargs):
        """
        Delete some properties from the specified account.
        """
        self.account.account_update(account, None,
                                    [k for k in properties], **kwargs)

    @patch_kwargs
    @ensure_headers
    @ensure_request_id
    def resolve_cid(self, cid, **kwargs):
        """Resolve a CID into account and container names."""
        md = self.directory.show(cid=cid, **kwargs)
        return md.get('account'), md.get('name')

    @patch_kwargs
    @ensure_headers
    @ensure_request_id
    def container_create(self, account, container, properties=None,
                         **kwargs):
        """
        Create a container.

        :param account: account in which to create the container
        :type account: `str`
        :param container: name of the container
        :type container: `str`
        :param properties: properties to set on the container
        :type properties: `dict`
        :returns: True if the container has been created,
                  False if it already exists
        """
        return self.container.container_create(
            account, container, properties=properties, **kwargs)

    def _recompute_missing_chunks(self, account, container, **kwargs):
        damaged_objects = 0
        missing_chunks = 0
        for obj_meta in depaginate(
                self.object_list,
                listing_key=lambda x: x['objects'],
                marker_key=lambda x: x.get('next_marker'),
                truncated_key=lambda x: x['truncated'],
                account=account,
                container=container,
                properties=True,
                versions=True,
                **kwargs):
            try:
                obj_meta, chunks = self.object_locate(
                    account, container, obj_meta['name'],
                    version=obj_meta['version'], **kwargs)
                stg_met = STORAGE_METHODS.load(obj_meta['chunk_method'])
                chunks_by_pos = _sort_chunks(chunks, stg_met.ec,
                                             logger=self.logger)
                expected_chunks = len(chunks_by_pos) * stg_met.expected_chunks
                diff = expected_chunks - len(chunks)
                if diff > 0:
                    damaged_objects += 1
                    missing_chunks += diff
            except exc.NoSuchObject:
                pass
        return damaged_objects, missing_chunks

    @handle_container_not_found
    @patch_kwargs
    @ensure_headers
    @ensure_request_id
    def container_touch(self, account, container, recompute=False, **kwargs):
        """
        Trigger a notification about the container state.

        :param account: account from which to delete the container
        :type account: `str`
        :param container: name of the container
        :type container: `str`
        """
        damaged_objects = None
        missing_chunks = None
        if (recompute):
            damaged_objects, missing_chunks = self._recompute_missing_chunks(
                account, container, **kwargs)
        self.container.container_touch(
                account, container, recompute=recompute,
                damaged_objects=damaged_objects, missing_chunks=missing_chunks,
                **kwargs)

    @patch_kwargs
    @ensure_headers
    @ensure_request_id
    def container_create_many(self, account, containers, properties=None,
                              **kwargs):
        """
        Create Many containers

        :param account: account in which to create the containers
        :type account: `str`
        :param containers: names of the containers
        :type containers: `list`
        :param properties: properties to set on the containers
        :type properties: `dict`
        """
        return self.container.container_create_many(
            account, containers, properties=properties, **kwargs)

    @handle_container_not_found
    @patch_kwargs
    @ensure_headers
    @ensure_request_id
    def container_delete(self, account, container, **kwargs):
        """
        Delete a container.

        :param account: account from which to delete the container
        :type account: `str`
        :param container: name of the container
        :type container: `str`
        """
        self.container.container_delete(account, container, **kwargs)

    @handle_container_not_found
    @patch_kwargs
    @ensure_headers
    @ensure_request_id
    def container_flush(self, account, container, fast=False, **kwargs):
        """
        Flush a container

        :param account: account from which to delete the container
        :type account: `str`
        :param container: name of the container
        :type container: `str`
        :param fast: flush container quickly, may put high pressure
            on the event system
        :type fast: `bool`
        """
        if fast:
            truncated = True
            while truncated:
                resp = self.container.container_flush(account, container,
                                                      **kwargs)
                truncated = resp['truncated']
            return

        while True:
            # No need to keep a marker: we are deleting objects
            resp = self.object_list(account, container, **kwargs)
            if not resp['objects']:
                break
            objects = [obj['name'] for obj in resp['objects']]
            deleted = self.object_delete_many(
                account, container, objects, **kwargs)
            if not any(x[1] for x in deleted):
                raise exc.OioException(
                    'None of the %d objects could be deleted' % len(deleted))

    @handle_account_not_found
    @patch_kwargs
    @ensure_headers
    @ensure_request_id
    def container_list(self, account, limit=None, marker=None,
                       end_marker=None, prefix=None, delimiter=None,
                       s3_buckets_only=False, **kwargs):
        """
        Get the list of containers of an account.

        :param account: account from which to get the container list
        :type account: `str`
        :keyword limit: maximum number of results to return
        :type limit: `int`
        :keyword marker: name of the container from where to start the listing
        :type marker: `str`
        :keyword end_marker:
        :keyword prefix:
        :keyword delimiter:
        :keyword s3_buckets_only: list only S3 buckets.
        :type s3_buckets_only: `bool`
        :type marker: `bool`
        :return: the list of containers of an account
        :rtype: `list` of items (`list`) with 5 fields:
            name, number of objects, number of bytes, 1 if the item
            is a prefix or 0 if the item is actually a container,
            and modification time.
        """
        resp = self.account.container_list(account, limit=limit,
                                           marker=marker,
                                           end_marker=end_marker,
                                           prefix=prefix,
                                           delimiter=delimiter,
                                           s3_buckets_only=s3_buckets_only,
                                           **kwargs)
        return resp["listing"]

    @handle_container_not_found
    @patch_kwargs
    @ensure_headers
    @ensure_request_id
    def container_show(self, account, container, **kwargs):
        """
        Get information about a container (user properties).

        :param account: account in which the container is
        :type account: `str`
        :param container: name of the container
        :type container: `str`
        :returns: a `dict` with "properties" containing a `dict`
            of user properties.
        """
        return self.container.container_show(account, container, **kwargs)

    @handle_container_not_found
    @patch_kwargs
    @ensure_headers
    @ensure_request_id
    def container_snapshot(self, account, container, dst_account,
                           dst_container, batch_size=100, **kwargs):
        """
        Take a snapshot of a container.

        Create a separate database containing all information about the
        contents from the original database, but with copies of the chunks
        at the time of the snapshot. This new database is frozen
        (you cannot write into it).

        Pay attention to the fact that the source container is frozen during
        the snapshot capture. The capture may take some time, depending on
        the number of objects hosted by the container. You should consider
        setting a long read_timeout on the request.

        :param account: account in which the source container is.
        :type account: `str`
        :param container: name of the source container.
        :type container: `str`
        :param dst_account: account in which the snapshot will be created.
        :type dst_account: `str`
        :param dst_container: name of the new container (i.e. the snapshot).
        :type dst_container: `str`
        :keyword batch_size: number of chunks to copy at a time.
        """
        try:
            self.container.container_freeze(account, container, **kwargs)
            self.container.container_snapshot(
                account, container, dst_account, dst_container, **kwargs)
            obj_gen = depaginate(
                self.object_list,
                listing_key=lambda x: x['objects'],
                marker_key=lambda x: x.get('next_marker'),
                truncated_key=lambda x: x['truncated'],
                account=dst_account,
                container=dst_container,
                properties=False,
                versions=True,
                **kwargs)
            target_beans = []
            copy_beans = []
            for obj in obj_gen:
                _, chunks = self.object_locate(
                    account, container, obj["name"], version=obj['version'],
                    **kwargs)
                fullpath = encode_fullpath(
                    dst_account, dst_container, obj['name'], obj['version'],
                    obj['content'])
                storage_method = STORAGE_METHODS.load(obj['chunk_method'])
                chunks_by_pos = _sort_chunks(chunks, storage_method.ec,
                                             logger=self.logger)
                handler = LinkHandler(
                    fullpath, chunks_by_pos, storage_method,
                    self.blob_client, **kwargs)
                try:
                    chunks_copies = handler.link()
                except exc.UnfinishedUploadException as ex:
                    self.logger.warn(
                        'Failed to upload all data (%s), deleting chunks',
                        ex.exception)
                    self._delete_orphan_chunks(
                        ex.chunks_already_uploaded, obj['container_id'],
                        **kwargs)
                    ex.reraise()
                t_beans, c_beans = self._prepare_meta2_raw_update(
                    chunks, chunks_copies, obj['content'])
                target_beans.extend(t_beans)
                copy_beans.extend(c_beans)
                if len(target_beans) > batch_size:
                    self.container.container_raw_update(
                        target_beans, copy_beans,
                        dst_account, dst_container,
                        frozen=True, **kwargs)
                    target_beans = []
                    copy_beans = []
            if target_beans:
                self.container.container_raw_update(
                    target_beans, copy_beans,
                    dst_account, dst_container,
                    frozen=True, **kwargs)
            self.container.container_touch(dst_account, dst_container)
        finally:
            self.container.container_enable(account, container, **kwargs)

    @handle_container_not_found
    @patch_kwargs
    @ensure_headers
    @ensure_request_id
    def container_get_properties(self, account, container, properties=None,
                                 **kwargs):
        """
        Get information about a container (user and system properties).

        :param account: account in which the container is
        :type account: `str`
        :param container: name of the container
        :type container: `str`
        :param properties: *ignored*
        :returns: a `dict` with "properties" and "system" entries,
            containing respectively a `dict` of user properties and
            a `dict` of system properties.
        """
        return self.container.container_get_properties(account, container,
                                                       properties=properties,
                                                       **kwargs)

    @handle_container_not_found
    @patch_kwargs
    @ensure_headers
    @ensure_request_id
    def container_set_properties(self, account, container, properties=None,
                                 clear=False, **kwargs):
        """
        Set properties on a container.

        :param account: name of the account
        :type account: `str`
        :param container: name of the container where to set properties
        :type container: `str`
        :param properties: a dictionary of properties
        :type properties: `dict`
        :param clear:
        :type clear: `bool`
        :keyword system: dictionary of system properties to set
        """
        return self.container.container_set_properties(
            account, container, properties,
            clear=clear, **kwargs)

    @handle_container_not_found
    @patch_kwargs
    @ensure_headers
    @ensure_request_id
    def container_del_properties(self, account, container, properties,
                                 **kwargs):
        """
        Delete properties of a container.

        :param account: name of the account
        :type account: `str`
        :param container: name of the container to deal with
        :type container: `str`
        :param properties: a list of property keys
        :type properties: `list`
        """
        return self.container.container_del_properties(
            account, container, properties, **kwargs)

    def _delete_exceeding_versions(self, account, container, obj,
                                   versions, maxvers, **kwargs):
        if not versions:
            return
        exceeding_versions = versions[maxvers:]
        for version in exceeding_versions:
            self.object_delete(account, container, obj, version=version,
                               **kwargs)

    @handle_container_not_found
    @patch_kwargs
    @ensure_headers
    @ensure_request_id
    def container_purge(self, account, container, maxvers=None, **kwargs):
        if maxvers is None:
            props = self.container_get_properties(account, container, **kwargs)
            maxvers = props['system'].get('sys.m2.policy.version', None)
            if maxvers is None:
                _, data = self.proxy_client._request('GET', "config")
                maxvers = data['meta2.max_versions']
        maxvers = int(maxvers)
        if maxvers < 0:
            return
        elif maxvers == 0:
            maxvers = 1

        truncated = True
        marker = None
        last_object_name = None
        versions = None
        while truncated:
            resp = self.object_list(account, container, versions=True,
                                    marker=marker, **kwargs)
            # FIXME `next_marker` is an object name.
            # `object_list` can send twice the same version
            # if there weren't all versions for the last object.
            last_object_name = None
            truncated = resp['truncated']
            marker = resp.get('next_marker', None)
            for obj in resp['objects']:
                if obj['name'] != last_object_name:
                    self._delete_exceeding_versions(
                        account, container, last_object_name, versions,
                        maxvers, **kwargs)
                    last_object_name = obj['name']
                    versions = list()
                if not obj['deleted']:
                    versions.append(obj['version'])
        self._delete_exceeding_versions(
            account, container, last_object_name, versions, maxvers, **kwargs)

    def container_update(self, account, container, metadata, clear=False,
                         **kwargs):
        """
        :deprecated: use `container_set_properties`
        """
        warnings.warn("You'd better use container_set_properties()",
                      DeprecationWarning)
        if not metadata:
            self.container_del_properties(
                account, container, [], **kwargs)
        else:
            self.container_set_properties(
                account, container, metadata, clear, **kwargs)

    def object_create(self, account, container, *args, **kwargs):
        """
        See documentation of object_create_ext for parameters

        :returns: `list` of chunks, size and hash of what has been uploaded
        """
        ul_chunks, ul_bytes, obj_checksum, _ = \
            self.object_create_ext(account, container, *args, **kwargs)
        return ul_chunks, ul_bytes, obj_checksum

    @handle_container_not_found
    @patch_kwargs
    @ensure_headers
    @ensure_request_id2(prefix="create-")
    def object_create_ext(self, account, container, file_or_path=None,
                          data=None, etag=None, obj_name=None, mime_type=None,
                          metadata=None, policy=None, key_file=None,
                          append=False, properties=None, **kwargs):
        """
        Create an object or append data to object in *container* of *account*
        with data taken from either *data* (`str` or `generator`) or
        *file_or_path* (path to a file or file-like object).
        The object will be named after *obj_name* if specified, or after
        the base name of *file_or_path*.

        :param account: name of the account where to create the object
        :type account: `str`
        :param container: name of the container where to create the object
        :type container: `str`
        :param file_or_path: file-like object or path to a file from which
            to read object data
        :type file_or_path: `str` or file-like object
        :param data: object data (if `file_or_path` is not set)
        :type data: `str` or `generator`
        :keyword etag: entity tag of the object
        :type etag: `str`
        :keyword obj_name: name of the object to create. If not set, will use
            the base name of `file_or_path`.
        :keyword mime_type: MIME type of the object
        :type mime_type: `str`
        :keyword properties: a dictionary of properties
        :type properties: `dict`
        :keyword policy: name of the storage policy
        :type policy: `str`
        :keyword key_file:
        :param append: if set, data will be append to existing object (or
            object will be created if unset)
        :type append: `bool`
        :keyword autocreate: if set to false, autocreation of container will be
        disabled
        :type autocreate: `bool`

        :keyword perfdata: optional `dict` that will be filled with metrics
            of time spent to resolve the meta2 address, to do the meta2
            requests, and to upload chunks to rawx services.
        :keyword deadline: deadline for the request, in monotonic time
            (`oio.common.utils.monotonic_time`). This supersedes `timeout`
            or `read_timeout` keyword arguments.
        :type deadline: `float` seconds
        :keyword container_properties: when containers are automatically
            created, this keyword allows to set user and system properties.
        :type container_properties: `dict`
        :keyword tls: if set, it will try to use TLS port exposed by rawx
        :type tls: `bool`

        :returns: `list` of chunks, size, hash and metadata of what has been
            uploaded
        """
        if (data, file_or_path) == (None, None):
            raise exc.MissingData()
        src = data if data is not None else file_or_path
        if src is file_or_path:
            # We are asked to read from a file path or a file-like object
            if isinstance(file_or_path, string_types):
                if not os.path.exists(file_or_path):
                    raise exc.FileNotFound("File '%s' not found." %
                                           file_or_path)
                file_name = os.path.basename(file_or_path)
            else:
                try:
                    file_name = os.path.basename(file_or_path.name)
                except AttributeError:
                    file_name = None
            obj_name = obj_name or file_name
        else:
            # We are asked to read from a buffer or an iterator
            if isinstance(src, string_types):
                try:
                    src = src.encode('utf-8')
                except UnicodeDecodeError:
                    # src is already encoded
                    pass
            try:
                src = BytesIO(src)
            except TypeError:
                src = GeneratorIO(src, sub_generator=PY2)

        if not obj_name:
            raise exc.MissingName(
                "No name for the object has been specified"
            )

        sysmeta = {'mime_type': mime_type,
                   'etag': etag}
        if metadata:
            warnings.warn(
                "You'd better use 'properties' instead of 'metadata'",
                DeprecationWarning, stacklevel=4)
            if not properties:
                properties = metadata
            else:
                properties.update(metadata)
        if isinstance(src, BytesIO) or hasattr(src, 'read'):
            return self._object_create(
                account, container, obj_name, src, sysmeta,
                properties=properties, policy=policy, key_file=key_file,
                append=append, **kwargs)
        else:
            with open(src, 'rb') as srcf:
                return self._object_create(
                    account, container, obj_name, srcf, sysmeta,
                    properties=properties, policy=policy,
                    key_file=key_file, append=append, **kwargs)

    @handle_object_not_found
    @patch_kwargs
    @ensure_headers
    @ensure_request_id
    def object_change_policy(self, account, container, obj, policy, **kwargs):
        """
        Change the storage policy of an object

        :param account: name of the account where to change
            the policy of the object
        :type account: `str`
        :param container: name of the container where to change
            the policy of the object
        :type container: `str`
        :param obj: name of the object to change the policy
        :type obj: `str`
        :param policy: name of the new storage policy
        :type policy: `str`

        :returns: `list` of chunks, size, hash and metadata of object
        """
        meta, stream = self.object_fetch(
            account, container, obj, **kwargs)
        kwargs['version'] = meta['version']
        return self.object_create_ext(
            account, container, obj_name=meta['name'],
            data=stream, policy=policy, change_policy=True, **kwargs)

    @patch_kwargs
    @ensure_headers
    @ensure_request_id
    def object_touch(self, account, container, obj,
                     version=None, **kwargs):
        """
        Trigger a notification about an object
        (as if it just had been created).

        :param account: name of the account where to touch the object
        :type account: `str`
        :param container: name of the container where to touch the object
        :type container: `str`
        :param obj: name of the object to touch
        :type obj: `str`
        """
        self.container.content_touch(account, container, obj,
                                     version=version, **kwargs)

    @patch_kwargs
    @ensure_headers
    @ensure_request_id
    def object_drain(self, account, container, obj,
                     version=None, **kwargs):
        """
        Remove all the chunks of a content, but keep all the metadata.

        :param account: name of the account where the object is present
        :type account: `str`
        :param container: name of the container where the object is present
        :type container: `str`
        :param obj: name of the object to drain
        """
        self.container.content_drain(account, container, obj,
                                     version=version, **kwargs)

    @handle_object_not_found
    @patch_kwargs
    @ensure_headers
    @ensure_request_id
    def object_delete(self, account, container, obj,
                      version=None, **kwargs):
        """
        Delete an object from a container. If versioning is enabled and no
        version is specified, the object will be marked as deleted but not
        actually deleted.

        :param account: name of the account the object belongs to
        :type account: `str`
        :param container: name of the container the object belongs to
        :type container: `str`
        :param obj: name of the object to delete
        :param version: version of the object to delete
        :returns: True on success
        """
        return self.container.content_delete(account, container, obj,
                                             version=version, **kwargs)

    @patch_kwargs
    @ensure_headers
    @ensure_request_id
    def object_delete_many(self, account, container, objs, **kwargs):
        """
        Delete several objects.

        :param objs: an iterable of object names (should not be a generator)
        :returns: a list of tuples with the name of the object and
            a boolean telling if the object has been successfully deleted
        :rtype: `list` of `tuple`
        """
        return self.container.content_delete_many(
            account, container, objs, **kwargs)

    @handle_object_not_found
    @patch_kwargs
    @ensure_headers
    @ensure_request_id
    def object_truncate(self, account, container, obj,
                        version=None, size=None, **kwargs):
        """
        Truncate object at specified size. Only shrink is supported.
        A download may occur if size is not on chunk boundaries.

        :param account: name of the account in which the object is stored
        :param container: name of the container in which the object is stored
        :param obj: name of the object to query
        :param version: version of the object to query
        :param size: new size of object
        """

        # code copied from object_fetch (should be factorized !)
        meta, raw_chunks = self.object_locate(
            account, container, obj, version=version,
            properties=False, **kwargs)
        chunk_method = meta['chunk_method']
        storage_method = STORAGE_METHODS.load(chunk_method)
        chunks = _sort_chunks(raw_chunks, storage_method.ec,
                              logger=self.logger)

        for pos in sorted(chunks.keys()):
            chunk = chunks[pos][0]
            if (size >= chunk['offset']
                    and size <= chunk['offset'] + chunk['size']):
                break
        else:
            raise exc.OioException("No chunk found at position %d" % size)

        if chunk['offset'] != size:
            # retrieve partial chunk
            ret = self.object_fetch(account, container, obj,
                                    version=version,
                                    ranges=[(chunk['offset'], size-1)])
            # TODO implement a proper object_update
            pos = int(chunk['pos'].split('.')[0])
            self.object_create(account, container, obj_name=obj,
                               data=ret[1], meta_pos=pos,
                               content_id=meta['id'])

        return self.container.content_truncate(account, container, obj,
                                               version=version, size=size,
                                               **kwargs)

    @handle_container_not_found
    @patch_kwargs
    @ensure_headers
    @ensure_request_id
    def object_list(self, account, container, limit=None, marker=None,
                    delimiter=None, prefix=None, end_marker=None,
                    properties=False, versions=False, deleted=False,
                    **kwargs):
        """
        Lists objects inside a container.

        :param properties: if True, list object properties along with objects
        :param versions: if True, list all versions of objects
        :param deleted: if True, list also the deleted objects

        :returns: a dict which contains
           * 'objects': the `list` of object descriptions
           * 'prefixes': common prefixes (only if delimiter and prefix are set)
           * 'properties': a `dict` of container properties
           * 'system': a `dict` of system metadata
           * 'truncated': a `bool` telling if the listing was truncated
           * 'next_marker': a `str` to be used as `marker` to get the next
            page of results (in case the listing was truncated)
        """
        hdrs, resp_body = self.container.content_list(
            account, container, limit=limit, marker=marker,
            end_marker=end_marker, prefix=prefix, delimiter=delimiter,
            properties=properties, versions=versions, deleted=deleted,
            **kwargs)

        for obj in resp_body['objects']:
            try:
                obj['chunk_method'] = obj['chunk-method']
                del obj['chunk-method']
            except KeyError:
                obj['chunk_method'] = None
            try:
                obj['mime_type'] = obj['mime-type']
                del obj['mime-type']
            except KeyError:
                obj['mime_type'] = None

        resp_body['truncated'] = true_value(
            hdrs.get(HEADER_PREFIX + 'list-truncated'))
        marker_header = HEADER_PREFIX + 'list-marker'
        if marker_header in hdrs:
            resp_body['next_marker'] = unquote(hdrs.get(marker_header))
        return resp_body

    @handle_object_not_found
    @patch_kwargs
    @ensure_headers
    @ensure_request_id
    def object_locate(self, account, container, obj,
                      version=None, chunk_info=False, properties=True,
                      **kwargs):
        """
        Get a description of the object along with the list of its chunks.

        :param account: name of the account in which the object is stored
        :param container: name of the container in which the object is stored
        :param obj: name of the object to query
        :param version: version of the object to query
        :param chunk_info: if True, fetch additional information about chunks
            from rawx services (slow). The second element of the returned
            tuple becomes a generator (instead of a list).
        :param properties: should the request return object properties
            along with content description
        :type properties: `bool`

        :returns: a tuple with object metadata `dict` as first element
            and chunk `list` as second element
        """
        obj_meta, chunks = self.container.content_locate(
            account, container, obj, properties=properties,
            version=version, **kwargs)

        # FIXME(FVE): converting to float does not sort properly
        # the chunks of the same metachunk
        def _fetch_ext_info(chunks_):
            for chunk in sorted(chunks_, key=lambda x: float(x['pos'])):
                try:
                    ext_info = self.blob_client.chunk_head(
                        chunk['url'], **kwargs)
                    for key in ('chunk_size', 'chunk_hash', 'full_path'):
                        chunk[key] = ext_info.get(key)
                except exc.OioException as err:
                    chunk['error'] = str(err)
                yield chunk
        if not chunk_info:
            return obj_meta, chunks
        return obj_meta, _fetch_ext_info(chunks)

    def object_analyze(self, *args, **kwargs):
        """
        :deprecated: use `object_locate`
        """
        warnings.warn("You'd better use object_locate()",
                      DeprecationWarning)
        return self.object_locate(*args, **kwargs)

    def object_fastcopy(self, *args, **kwargs):
        """
        :deprecated: use `object_link`.
        """
        warnings.warn("You'd better use object_link()",
                      DeprecationWarning)
        return self.object_link(*args, **kwargs)

    @patch_kwargs
    @ensure_headers
    @ensure_request_id
    def object_link(self, target_account, target_container, target_obj,
                    link_account, link_container, link_obj,
                    target_version=None, target_content_id=None,
                    link_content_id=None, properties_directive='COPY',
                    **kwargs):
        """
        Make a shallow copy of an object.
        Works across accounts and across containers.
        """
        target_meta, chunks = self.object_locate(
            target_account, target_container, target_obj,
            version=target_version, content=target_content_id, **kwargs)
        link_meta, handler, _ = self._object_prepare(
            link_account, link_container, link_obj, None, dict(),
            content_id=link_content_id, policy=target_meta['policy'],
            link=True, **kwargs)
        link_meta['chunk_method'] = target_meta['chunk_method']
        link_meta['length'] = target_meta['length']
        link_meta['hash'] = target_meta['hash']
        link_meta['hash_method'] = target_meta['hash_method']
        link_meta['mime_type'] = target_meta['mime_type']
        link_meta['properties'] = target_meta['properties']

        chunks_by_pos = _sort_chunks(chunks, handler.storage_method.ec,
                                     logger=self.logger)
        handler._load_chunk_prep(chunks_by_pos)
        try:
            chunks_copies = handler.link()
        except exc.UnfinishedUploadException as ex:
            self.logger.warn(
                'Failed to upload all data (%s), deleting chunks',
                ex.exception)
            self._delete_orphan_chunks(
                ex.chunks_already_uploaded, link_meta['container_id'],
                **kwargs)
            ex.reraise()

        data = {'chunks': chunks_copies,
                'properties': link_meta['properties'] or {}}
        if properties_directive == 'REPLACE':
            if 'metadata' in kwargs:
                # TODO it should emit a DeprecationWarning
                data['properties'] = kwargs['metadata']
            elif 'properties' in kwargs:
                data['properties'] = kwargs['properties']
            else:
                data['properties'] = {}

        try:
            self.container.content_create(
                link_account, link_container, link_obj,
                version=link_meta['version'], content_id=link_meta['id'],
                data=data, size=link_meta['length'],
                checksum=link_meta['hash'], stgpol=link_meta['policy'],
                mime_type=link_meta['mime_type'],
                chunk_method=link_meta['chunk_method'], **kwargs)
        except (exc.Conflict, exc.DeadlineReached) as ex:
            self.logger.warn(
                'Failed to commit to meta2 (%s), deleting chunks', ex)
            self._delete_orphan_chunks(
                chunks_copies, link_meta['container_id'], **kwargs)
            raise
        return link_meta

    @staticmethod
    def _cache_wrapper(account, container, obj, version, stream, **kwargs):
        try:
            for dat in stream:
                yield dat
        except exc.UnrecoverableContent:
            # The cache may no longer be valid
            del_cached_object_metadata(
                account=account, reference=container, path=obj,
                version=version, **kwargs)
            raise

    @staticmethod
    def _ttfb_wrapper(stream, req_start, download_start, perfdata):
        """Keep track of time-to-first-byte and time-to-last-byte"""
        perfdata_rawx = perfdata.setdefault('rawx', dict())
        size = 0
        for dat in stream:
            if 'ttfb' not in perfdata:
                perfdata['ttfb'] = monotonic_time() - req_start
            yield dat
            size += len(dat)
        req_end = monotonic_time()
        perfdata['ttlb'] = req_end - req_start
        perfdata_rawx['overall'] = perfdata_rawx.get('overall', 0.0) \
            + req_end - download_start
        perfdata['data_size'] = size
        compute_perfdata_stats(perfdata, 'connect.')
        compute_perfdata_stats(perfdata, 'download.')

    def _object_fetch_impl(self, account, container, obj,
                           version=None, ranges=None, key_file=None,
                           **kwargs):
        """
<<<<<<< HEAD
        Download an object.

        :param account: name of the account in which the object is stored
        :param container: name of the container in which the object is stored
        :param obj: name of the object to fetch
        :param version: version of the object to fetch
        :type version: `str`
        :param ranges: a list of object ranges to download
        :type ranges: `list` of `tuple`
        :param key_file: path to the file containing credentials

        :keyword properties: should the request return object properties
            along with content description (True by default)
        :type properties: `bool`
        :keyword perfdata: optional `dict` that will be filled with metrics
            of time spent to resolve the meta2 address, to do the meta2
            request, and the time-to-first-byte, as seen by this API.
        :keyword tls: if set, it will try to use TLS port exposed by rawx
        :type tls: `bool`

        :returns: a dictionary of object metadata and
            a stream of object data
        :rtype: tuple
=======
        Actual implementation of object fetch logic.
>>>>>>> 0ac2da3e
        """
        perfdata = kwargs.get('perfdata', None)
        if perfdata is not None:
            req_start = monotonic_time()

        # Check cid format
        cid_arg = kwargs.get('cid')
        if cid_arg is not None:
            cid_arg = cid_arg.upper()
            cid_seq = cid_arg.split('.', 1)
            try:
                int(cid_seq[0], 16)
                if len(cid_seq) > 1:
                    int(cid_seq[1], 10)
            except ValueError:
                raise exc.OioException("Invalid cid: " + cid_arg)

        meta, raw_chunks = self.object_locate(
            account, container, obj, version=version, **kwargs)
        chunk_method = meta['chunk_method']
        storage_method = STORAGE_METHODS.load(chunk_method)
        chunks = _sort_chunks(raw_chunks, storage_method.ec,
                              logger=self.logger)
        meta['container_id'] = (
            cid_arg or cid_from_name(account, container).upper())
        meta['ns'] = self.namespace
        kwargs['logger'] = self.logger
        if perfdata is not None:
            download_start = monotonic_time()
        if storage_method.ec:
            stream = fetch_stream_ec(chunks, ranges, storage_method, **kwargs)
        elif storage_method.backblaze:
            stream = self._fetch_stream_backblaze(meta, chunks, ranges,
                                                  storage_method, key_file,
                                                  **kwargs)
        else:
            stream = fetch_stream(chunks, ranges, storage_method, **kwargs)

        if perfdata is not None:
            stream = self._ttfb_wrapper(
                stream, req_start, download_start, perfdata)
        if kwargs.get('cache'):
            stream = self._cache_wrapper(
                account, container, obj, version, stream, **kwargs)

        return meta, stream

    @handle_object_not_found
    @patch_kwargs
    @ensure_headers
    @ensure_request_id
    def object_fetch(self, account, container, obj, version=None, ranges=None,
                     key_file=None, **kwargs):
        """
        Download an object.

        :param account: name of the account in which the object is stored
        :param container: name of the container in which the object is stored
        :param obj: name of the object to fetch
        :param version: version of the object to fetch
        :type version: `str`
        :param ranges: a list of object ranges to download
        :type ranges: `list` of `tuple`
        :param key_file: path to the file containing credentials

        :keyword properties: should the request return object properties
            along with content description (True by default)
        :type properties: `bool`
        :keyword perfdata: optional `dict` that will be filled with metrics
            of time spent to resolve the meta2 address, to do the meta2
            request, and the time-to-first-byte, as seen by this API.

        :returns: a dictionary of object metadata and
            a stream of object data
        :rtype: tuple
        """
        # Fetch object metadata (possibly from cache) and object stream.
        meta, stream = self._object_fetch_impl(
            account, container, obj,
            version=version, ranges=ranges, key_file=key_file,
            **kwargs)

        def _data_error_wrapper(buggy_stream):
            blocks = 0
            try:
                for dat in buggy_stream:
                    yield dat
                    blocks += 1
            except exc.UnrecoverableContent:
                # Maybe we got this error because the cached object
                # metadata was stale.
                cache = kwargs.pop('cache', None)
                if cache is None:
                    # No cache configured: nothing more to do.
                    raise
                elif blocks >= 1:
                    # The first blocks of data were already sent to the
                    # caller, we cannot start again.
                    raise
                # Retry the request without reading from the cache.
                new_meta, new_stream = self._object_fetch_impl(
                    account, container, obj,
                    version=version, ranges=ranges,
                    key_file=key_file, cache=None, **kwargs)
                # Hack the metadata dictionary which has already been
                # returned to the caller.
                meta.update(new_meta)
                # Send data from the new stream.
                for dat in new_stream:
                    yield dat
        return meta, _data_error_wrapper(stream)

    @handle_object_not_found
    @patch_kwargs
    @ensure_headers
    @ensure_request_id
    def object_get_properties(self, account, container, obj, **kwargs):
        """
        Get the description of an object along with its user properties.

        :param account: name of the account in which the object is stored
        :param container: name of the container in which the object is stored
        :param obj: name of the object to query
        :returns: a `dict` describing the object

        .. py:data:: example

            {'hash': '6BF60C17CC15EEA108024903B481738F',
             'ctime': '1481031763',
             'deleted': 'False',
             'properties': {
                 u'projet': u'OpenIO-SDS'},
             'length': '43518',
             'hash_method': 'md5',
             'chunk_method': 'ec/algo=liberasurecode_rs_vand,k=6,m=3',
             'version': '1481031762951972',
             'policy': 'EC',
             'id': '20BF2194FD420500CD4729AE0B5CBC07',
             'mime_type': 'application/octet-stream',
             'name': 'Makefile'}
        """
        return self.container.content_get_properties(
            account, container, obj, **kwargs)

    @handle_object_not_found
    @patch_kwargs
    @ensure_headers
    @ensure_request_id
    def object_show(self, account, container, obj, version=None, **kwargs):
        """
        Get the description of an object along with
        the dictionary of user-set properties.

        :deprecated: prefer using `object_get_properties`,
            for consistency with `container_get_properties`.
        """
        # stacklevel=5 because we are using 3 decorators
        warnings.warn("You'd better use object_get_properties()",
                      DeprecationWarning, stacklevel=5)
        return self.container.content_get_properties(
            account, container, obj, version=version, **kwargs)

    def object_update(self, account, container, obj, metadata,
                      version=None, clear=False, **kwargs):
        """
        :deprecated: use `object_set_properties`
        """
        warnings.warn("You'd better use object_set_properties()",
                      DeprecationWarning, stacklevel=2)
        if clear and not metadata:
            self.object_del_properties(
                account, container, obj, [], version=version, **kwargs)
            return
        self.object_set_properties(
            account, container, obj, metadata, version=version, clear=clear,
            **kwargs)

    @handle_object_not_found
    @patch_kwargs
    @ensure_headers
    @ensure_request_id
    def object_set_properties(self, account, container, obj, properties,
                              version=None, clear=False, **kwargs):
        """
        Set properties on an object.

        :param account: name of the account in which the object is stored
        :param container: name of the container in which the object is stored
        :param obj: name of the object to query
        :param properties: dictionary of properties
        """
        return self.container.content_set_properties(
            account, container, obj, version=version,
            properties={'properties': properties}, clear=clear, **kwargs)

    @handle_object_not_found
    @patch_kwargs
    @ensure_headers
    @ensure_request_id
    def object_del_properties(self, account, container, obj, properties,
                              version=None, **kwargs):
        """
        Delete some properties from an object.

        :param properties: list of property keys to delete
        :type properties: `list`
        :returns: True if the property has been deleted (or was missing)
        """
        return self.container.content_del_properties(
            account, container, obj, properties=properties,
            version=version, **kwargs)

    def _object_upload(self, ul_handler, **kwargs):
        """Upload data to rawx, measure time it takes."""
        perfdata = kwargs.get('perfdata', None)
        if perfdata is not None:
            upload_start = monotonic_time()
        ul_chunks, ul_bytes, obj_checksum = ul_handler.stream()
        if perfdata is not None:
            upload_end = monotonic_time()
            perfdata_rawx = perfdata.setdefault('rawx', dict())
            perfdata_rawx['overall'] = perfdata_rawx.get('overall', 0.0) \
                + upload_end - upload_start
            perfdata['data_size'] = ul_bytes
            compute_perfdata_stats(perfdata, 'connect.')
            compute_perfdata_stats(perfdata, 'upload.')
        return ul_chunks, ul_bytes, obj_checksum

    def _object_prepare(self, account, container, obj_name, source,
                        sysmeta, policy=None,
                        key_file=None, link=False, **kwargs):
        """Call content/prepare, initialize chunk uploaders."""
        chunk_prep = MetachunkPreparer(
            self.container, account, container, obj_name,
            policy=policy, **kwargs)
        obj_meta = chunk_prep.obj_meta
        obj_meta.update(sysmeta)
        obj_meta['content_path'] = obj_name
        obj_meta['container_id'] = cid_from_name(account, container).upper()
        obj_meta['ns'] = self.namespace
        obj_meta['full_path'] = encode_fullpath(
            account, container, obj_name, obj_meta['version'], obj_meta['id'])
        obj_meta['oio_version'] = (obj_meta.get('oio_version')
                                   or OIO_VERSION)

        storage_method = STORAGE_METHODS.load(obj_meta['chunk_method'])
        if link:
            handler = LinkHandler(
                    obj_meta['full_path'], None, storage_method,
                    self.blob_client, **kwargs)
            return obj_meta, handler, None

        if storage_method.ec:
            write_handler_cls = ECWriteHandler
        elif storage_method.backblaze:
            from oio.api.backblaze import BackblazeWriteHandler
            from oio.api.backblaze_http import BackblazeUtils
            backblaze_info = BackblazeUtils.get_credentials(storage_method,
                                                            key_file)
            write_handler_cls = partial(BackblazeWriteHandler,
                                        backblaze_info=backblaze_info)
        else:
            write_handler_cls = ReplicatedWriteHandler
        kwargs['logger'] = self.logger
        handler = write_handler_cls(
                source, obj_meta, chunk_prep, storage_method, **kwargs)

        return obj_meta, handler, chunk_prep

    def _object_create(self, account, container, obj_name, source,
                       sysmeta, properties=None, policy=None,
                       key_file=None, **kwargs):
        obj_meta, ul_handler, chunk_prep = self._object_prepare(
            account, container, obj_name, source, sysmeta,
            policy=policy, key_file=key_file,
            **kwargs)

        # XXX content_id and version are necessary to update an existing object
        kwargs['content_id'] = obj_meta['id']
        kwargs['version'] = obj_meta['version']

        try:
            ul_chunks, ul_bytes, obj_checksum = self._object_upload(
                ul_handler, **kwargs)
        except exc.OioException as ex:
            self.logger.warn(
                'Failed to upload all data (%s), deleting chunks', ex)
            self._delete_orphan_chunks(
                chunk_prep.all_chunks_so_far(),
                obj_meta['container_id'],
                **kwargs)
            raise

        etag = obj_meta.get('etag')
        if etag and etag.lower() != obj_checksum.lower():
            raise exc.EtagMismatch(
                "given etag %s != computed %s" % (etag, obj_checksum))
        obj_meta['etag'] = obj_checksum

        # obj_meta['properties'] contains special properties
        # describing the quality of selected chunks.
        if properties:
            obj_meta['properties'].update(properties)

        # If we are here, we know that the metadata server is fine
        # (it provided us with chunk addresses) and the client is still
        # listening (he just uploaded all data). It seems a good idea to
        # postpone the deadline.
        set_deadline_from_read_timeout(kwargs, force=True)

        data = {'chunks': ul_chunks, 'properties': obj_meta['properties'],
                'container_properties': kwargs.get('container_properties')}
        try:
            # FIXME: we may just pass **obj_meta
            self.container.content_create(
                account, container, obj_name, size=ul_bytes,
                checksum=obj_checksum, data=data,
                stgpol=obj_meta['policy'], mime_type=obj_meta['mime_type'],
                chunk_method=obj_meta['chunk_method'],
                **kwargs)
        except (exc.Conflict, exc.DeadlineReached) as ex:
            self.logger.warn(
                'Failed to commit to meta2 (%s), deleting chunks', ex)
            self._delete_orphan_chunks(ul_chunks, obj_meta['container_id'],
                                       **kwargs)
            raise
        return ul_chunks, ul_bytes, obj_checksum, obj_meta

    def _delete_orphan_chunks(self, chunks, cid, **kwargs):
        """Delete chunks that have been orphaned by an unfinished upload."""
        # FIXME(FVE): won't work with BackBlaze
        del_resps = self.blob_client.chunk_delete_many(chunks, cid, **kwargs)
        for resp in del_resps:
            if isinstance(resp, Exception):
                self.logger.warn('failed to delete chunk %s (%s)',
                                 resp.chunk.get('real_url', resp.chunk['url']),
                                 resp)
            elif resp.status not in (204, 404):
                self.logger.warn('failed to delete chunk %s (HTTP %s)',
                                 resp.chunk.get('real_url', resp.chunk['url']),
                                 resp.status)

    def _fetch_stream_backblaze(self, meta, chunks, ranges,
                                storage_method, key_file,
                                **kwargs):
        from oio.api.backblaze import BackblazeChunkDownloadHandler
        from oio.api.backblaze_http import BackblazeUtils
        backblaze_info = BackblazeUtils.get_credentials(storage_method,
                                                        key_file)
        total_bytes = 0
        current_offset = 0
        size = None
        offset = 0
        for pos in range(len(chunks)):
            if ranges:
                offset = ranges[pos][0]
                size = ranges[pos][1]

            if size is None:
                size = int(meta["length"])
            chunk_size = int(chunks[pos][0]["size"])
            if total_bytes >= size:
                break
            if current_offset + chunk_size > offset:
                if current_offset < offset:
                    _offset = offset - current_offset
                else:
                    _offset = 0
                if chunk_size + total_bytes > size:
                    _size = size - total_bytes
                else:
                    _size = chunk_size
            handler = BackblazeChunkDownloadHandler(
                meta, chunks[pos], _offset, _size,
                backblaze_info=backblaze_info)
            stream = handler.get_stream()
            if not stream:
                raise exc.OioException("Error while downloading")
            total_bytes += len(stream)
            yield stream
            current_offset += chunk_size

    @handle_container_not_found
    @patch_kwargs
    @ensure_headers
    @ensure_request_id
    def container_refresh(self, account, container, attempts=3, **kwargs):
        """
        Reset statistics of the specified container,
        and trigger an event that will update them.
        If the container does not exist, remove it from account.
        """
        for i in range(attempts):
            try:
                self.account.container_reset(account, container, time.time(),
                                             **kwargs)
                break
            except exc.Conflict:
                if i >= attempts - 1:
                    raise
        try:
            self.container.container_touch(account, container, **kwargs)
        except exc.ClientException as err:
            if err.status != 406 and err.status != 431:
                raise
            # CODE_USER_NOTFOUND or CODE_CONTAINER_NOTFOUND
            metadata = dict()
            metadata["dtime"] = time.time()
            self.account.container_update(account, container, metadata,
                                          **kwargs)

    @handle_account_not_found
    @patch_kwargs
    @ensure_headers
    @ensure_request_id
    def account_refresh(self, account=None, **kwargs):
        """
        Refresh counters of an account.

        :param account: name of the account to refresh,
            or None to refresh all accounts (slow)
        :type account: `str`
        """
        if account is None:
            accounts = self.account_list(**kwargs)
            for account in accounts:
                try:
                    self.account_refresh(account, **kwargs)
                except exc.NoSuchAccount:  # account remove in the meantime
                    pass
            return

        self.account.account_refresh(account, **kwargs)

        containers = self.container_list(account, **kwargs)
        for container in containers:
            try:
                self.container_refresh(account, container[0], **kwargs)
            except exc.NoSuchContainer:
                # container remove in the meantime
                pass

        while containers:
            marker = containers[-1][0]
            containers = self.container_list(account, marker=marker, **kwargs)
            if containers:
                for container in containers:
                    try:
                        self.container_refresh(account, container[0], **kwargs)
                    except exc.NoSuchContainer:
                        # container remove in the meantime
                        pass

    def all_accounts_refresh(self, **kwargs):
        """
        :deprecated: call `account_refresh(None)` instead
        """
        warnings.warn("You'd better use account_refresh(None)",
                      DeprecationWarning, stacklevel=2)
        return self.account_refresh(None, **kwargs)

    @handle_account_not_found
    @patch_kwargs
    @ensure_headers
    @ensure_request_id
    def account_flush(self, account, **kwargs):
        """
        Flush all containers of an account

        :param account: name of the account to flush
        :type account: `str`
        """
        self.account.account_flush(account, **kwargs)

    def _random_buffer(self, dictionary, num_chars):
        """
        :rtype: `str`
        :returns: `num_chars` randomly taken from `dictionary`
        """
        return ''.join(random.choice(dictionary) for _ in range(num_chars))

    def _link_chunks(self, targets, fullpath, **kwargs):
        """
        Create chunk hard links.

        :param targets: original chunk URLs
        :param fullpath: full path to the object whose chunks will
            be hard linked
        """
        new_chunks = list()
        # TODO(FVE): use a GreenPool to parallelize
        for chunk in targets:
            resp, new_chunk_url = self.blob_client.chunk_link(
                chunk['url'], None, fullpath, **kwargs)
            new_chunk = chunk.copy()
            new_chunk['url'] = new_chunk_url
            new_chunks.append(new_chunk)
        return new_chunks

    def _prepare_meta2_raw_update(self, targets, copies, content):
        """
        Generate the lists of original and replacement chunk beans
        to be used as input for `container_raw_update`.
        """
        targets_beans = []
        copies_beans = []
        for target, copy in zip(targets, copies):
            targets_beans.append(self._m2_chunk_bean(target, content))
            copies_beans.append(self._m2_chunk_bean(copy, content))
        return targets_beans, copies_beans

    @staticmethod
    def _m2_chunk_bean(meta, content):
        """
        Prepare a dictionary to be used as a chunk "bean" (in meta2 sense).
        """
        return {"type": "chunk",
                "id": meta['url'],
                "hash": meta['hash'],
                "size": int(meta["size"]),
                "pos": meta["pos"],
                "content": content}

    def object_head(self, account, container, obj, trust_level=0, **kwargs):
        """
        Check for the presence of an object in a container.

        :param trust_level: 0: do not check chunks;
                            1: check if there are enough chunks to read the
                            object;
                            2: check if all chunks are present.
        :type trust_level: `int`
        """
        try:
            if trust_level == 0:
                self.object_get_properties(account, container, obj, **kwargs)
            elif trust_level == 1:
                raise NotImplementedError()
            elif trust_level == 2:
                _, chunks = self.object_locate(account, container, obj,
                                               **kwargs)
                for chunk in chunks:
                    self.blob_client.chunk_head(chunk['url'])
            else:
                raise ValueError(
                    '`trust_level` must be between 0 and 2')
        except (exc.NotFound, exc.NoSuchObject, exc.NoSuchContainer):
            return False
        return True


class ObjectStorageAPI(ObjectStorageApi):
    """
    :deprecated: transitional wrapper for ObjectStorageApi
    """

    def __init__(self, namespace, endpoint=None, **kwargs):
        super(ObjectStorageAPI, self).__init__(namespace,
                                               endpoint=endpoint, **kwargs)
        warnings.simplefilter('once')
        warnings.warn(
            "oio.api.ObjectStorageAPI is deprecated, use oio.ObjectStorageApi",
            DeprecationWarning, stacklevel=2)<|MERGE_RESOLUTION|>--- conflicted
+++ resolved
@@ -1134,33 +1134,7 @@
                            version=None, ranges=None, key_file=None,
                            **kwargs):
         """
-<<<<<<< HEAD
-        Download an object.
-
-        :param account: name of the account in which the object is stored
-        :param container: name of the container in which the object is stored
-        :param obj: name of the object to fetch
-        :param version: version of the object to fetch
-        :type version: `str`
-        :param ranges: a list of object ranges to download
-        :type ranges: `list` of `tuple`
-        :param key_file: path to the file containing credentials
-
-        :keyword properties: should the request return object properties
-            along with content description (True by default)
-        :type properties: `bool`
-        :keyword perfdata: optional `dict` that will be filled with metrics
-            of time spent to resolve the meta2 address, to do the meta2
-            request, and the time-to-first-byte, as seen by this API.
-        :keyword tls: if set, it will try to use TLS port exposed by rawx
-        :type tls: `bool`
-
-        :returns: a dictionary of object metadata and
-            a stream of object data
-        :rtype: tuple
-=======
         Actual implementation of object fetch logic.
->>>>>>> 0ac2da3e
         """
         perfdata = kwargs.get('perfdata', None)
         if perfdata is not None:
