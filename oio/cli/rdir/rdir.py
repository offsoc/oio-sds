# Copyright (C) 2018-2019 OpenIO SAS, as part of OpenIO SDS
#
# This program is free software: you can redistribute it and/or modify
# it under the terms of the GNU Affero General Public License as
# published by the Free Software Foundation, either version 3 of the
# License, or (at your option) any later version.
#
# This program is distributed in the hope that it will be useful,
# but WITHOUT ANY WARRANTY; without even the implied warranty of
# MERCHANTABILITY or FITNESS FOR A PARTICULAR PURPOSE.  See the
# GNU Affero General Public License for more details.
#
# You should have received a copy of the GNU Affero General Public License
# along with this program.  If not, see <http://www.gnu.org/licenses/>.

from logging import getLogger

from oio.cli import Lister
from oio.common.exceptions import OioException


def _format_assignments(all_services, svc_col_title='Rawx'):
    """Prepare the list of results for display"""
    # Possible improvement: if we do not sort by rdir,
    # we can yield results instead of building a list.
    results = list()
    for svc in all_services:
        rdir = svc.get('rdir', {'addr': 'n/a', 'tags': {}})
        results.append(
            (rdir['tags'].get('tag.service_id') or rdir['addr'],
             svc['tags'].get('tag.service_id') or svc['addr'],
             rdir['tags'].get('tag.loc'),
             svc['tags'].get('tag.loc')))
    results.sort()
    columns = ('Rdir', svc_col_title,
               'Rdir location', '%s location' % svc_col_title)
    return columns, results


class RdirBootstrap(Lister):
    """Assign an rdir services"""

    log = getLogger(__name__ + '.RdirBootstrap')

    def get_parser(self, prog_name):
        parser = super(RdirBootstrap, self).get_parser(prog_name)
        parser.add_argument(
            'service_type',
            help="Which service type to assign rdir to.")
        parser.add_argument(
            '--max-per-rdir',
            metavar='<N>',
            type=int,
            help="Maximum number of databases per rdir service.")
        parser.add_argument(
            '--min-dist',
            metavar='<N>',
            type=int,
            help=("Minimum required distance between any service and "
                  "its assigned rdir service."))
        return parser

    def take_action(self, parsed_args):
<<<<<<< HEAD
        from oio.common.exceptions import OioException
        dispatcher = self.app.client_manager.rdir_dispatcher
=======
        dispatcher = self.app.client_manager.rdir.rdir_lb
>>>>>>> e5ff0f0a
        try:
            all_services = dispatcher.assign_services(
                parsed_args.service_type, parsed_args.max_per_rdir,
                min_dist=parsed_args.min_dist,
                connection_timeout=30.0, read_timeout=90.0)
        except OioException as exc:
            self.success = False
            self.log.warn('Failed to assign all %s services: %s',
                          parsed_args.service_type, exc)
            all_services, _ = dispatcher.get_assignments(
                parsed_args.service_type, connection_timeout=30.0,
                read_timeout=90.0)
        return _format_assignments(all_services,
                                   parsed_args.service_type.capitalize())


class RdirAssignments(Lister):
    """Display which rdir service is linked to each other service"""

    log = getLogger(__name__ + '.DisplayVolumeAssignation')

    def get_parser(self, prog_name):
        parser = super(RdirAssignments, self).get_parser(prog_name)
        parser.add_argument(
            'service_type',
            help="Which service type to diplay rdir assignments")
        parser.add_argument(
            '--aggregated',
            action="store_true",
            help="Display an aggregation of the assignation")
        return parser

    def take_action(self, parsed_args):
        self.log.debug('take_action(%s)', parsed_args)

        all_services, all_rdir = \
            self.app.client_manager.rdir_dispatcher.get_assignments(
                parsed_args.service_type,
                connection_timeout=30.0, read_timeout=90.0)

        results = list()
        if not parsed_args.aggregated:
            columns, results = _format_assignments(
                all_services, parsed_args.service_type.capitalize())
        else:
            dummy_rdir = {"addr": "n/a", "tags": {}}
            rdir_by_id = dict()
            for svc in all_services:
                rdir = svc.get('rdir', dummy_rdir)
                rdir_id = rdir['tags'].get('tag.service_id') or rdir['addr']
                rdir_by_id[rdir_id] = rdir
                managed_svc = rdir.get('managed_svc') or list()
                svc_id = svc['tags'].get('tag.service_id') or svc['addr']
                managed_svc.append(svc_id)
                rdir['managed_svc'] = managed_svc
            for rdir in all_rdir:
                rdir_id = rdir['tags'].get('tag.service_id') or rdir['addr']
                if rdir_id not in rdir_by_id:
                    rdir['managed_svc'] = list()
                    rdir_by_id[rdir_id] = rdir
            for addr, rdir in rdir_by_id.iteritems():
                results.append((addr,
                                len(rdir['managed_svc']),
                                ' '.join(rdir['managed_svc'])))
            results.sort()
            columns = ('Rdir', 'Number of bases', 'Bases')
        return columns, results<|MERGE_RESOLUTION|>--- conflicted
+++ resolved
@@ -61,12 +61,7 @@
         return parser
 
     def take_action(self, parsed_args):
-<<<<<<< HEAD
-        from oio.common.exceptions import OioException
         dispatcher = self.app.client_manager.rdir_dispatcher
-=======
-        dispatcher = self.app.client_manager.rdir.rdir_lb
->>>>>>> e5ff0f0a
         try:
             all_services = dispatcher.assign_services(
                 parsed_args.service_type, parsed_args.max_per_rdir,
