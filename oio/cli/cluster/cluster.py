--- conflicted
+++ resolved
@@ -180,32 +180,22 @@
             help='ID(s) of the services.')
         return parser
 
-<<<<<<< HEAD
-    def _unlock_one(self, type_, addr):
-        service_info = {'type': type_, 'addr': addr}
-        try:
-            self.app.client_manager.conscience.unlock_score(service_info)
-            yield type_, addr, "unlocked"
-        except Exception as exc:
-            yield type_, addr, str(exc)
-=======
     def _unlock_services(self, parsed_args):
         srv_definitions = list()
         for srv_id in parsed_args.srv_ids:
             srv_definitions.append(
-                self.app.client_manager.cluster.get_service_definition(
+                self.app.client_manager.conscience.get_service_definition(
                     parsed_args.srv_type, srv_id))
         for batch in _bounded_batches(srv_definitions):
             result = "unlocked"
             try:
-                self.app.client_manager.cluster.unlock_score(batch)
+                self.app.client_manager.conscience.unlock_score(batch)
             except Exception as exc:
                 self.success = False
                 result = str(exc)
             for srv_definition in batch:
                 yield (srv_definition['type'], srv_definition['addr'],
                        result)
->>>>>>> e5ff0f0a
 
     def take_action(self, parsed_args):
         self.log.debug('take_action(%s)', parsed_args)
@@ -227,45 +217,25 @@
             help='Service type(s) (or all if unset).')
         return parser
 
-<<<<<<< HEAD
-    def _unlock_all(self, parsed_args):
-        types = parsed_args.types
-        if not parsed_args.types:
-            types = self.app.client_manager.conscience.service_types()
-        for type_ in types:
-            try:
-                all_descr = \
-                    self.app.client_manager.conscience.all_services(type_)
-            except OioException:
-                self.log.exception("Failed to list services of type %s",
-                                   type_)
-=======
     def _unlock_all_services(self, parsed_args):
         srv_types = parsed_args.srv_types
         if not parsed_args.srv_types:
-            srv_types = self.app.client_manager.cluster.service_types()
+            srv_types = self.app.client_manager.conscience.service_types()
         for srv_type in srv_types:
             try:
                 srv_definitions = \
-                    self.app.client_manager.cluster.all_services(srv_type)
+                    self.app.client_manager.conscience.all_services(srv_type)
             except OioException as exc:
                 self.success = False
                 self.log.error("Failed to list services of type %s: %s",
                                srv_type, exc)
->>>>>>> e5ff0f0a
                 continue
             for srv_definition in srv_definitions:
                 srv_definition['type'] = srv_type
             for batch in _bounded_batches(srv_definitions):
                 result = "unlocked"
                 try:
-<<<<<<< HEAD
                     self.app.client_manager.conscience.unlock_score(batch)
-                    for descr in batch:
-                        yield type_, descr['addr'], "unlocked"
-=======
-                    self.app.client_manager.cluster.unlock_score(batch)
->>>>>>> e5ff0f0a
                 except Exception as exc:
                     self.success = False
                     result = str(exc)
@@ -280,7 +250,6 @@
         return (('Type', 'Service', 'Result'), res)
 
 
-<<<<<<< HEAD
 def _sleep_interval(*tab):
     for v in tab:
         yield v
@@ -288,10 +257,7 @@
         yield tab[-1]
 
 
-class ClusterWait(lister.Lister):
-=======
 class ClusterWait(Lister):
->>>>>>> e5ff0f0a
     """Wait for services to get a score above specified value."""
 
     log = getLogger(__name__ + '.ClusterWait')
@@ -362,13 +328,7 @@
                             srv['type'], srv.get('id', None), srv['score'])
                 raise Exception(msg)
 
-        def generator(*tab):
-            for v in tab:
-                yield v
-            while True:
-                yield tab[-1]
-
-        interval = generator(0.0, 1.0, 2.0, 4.0)
+        interval = _sleep_interval(0.0, 1.0, 2.0, 4.0)
         types = parsed_args.types
         if not parsed_args.types:
             while True:
@@ -383,7 +343,7 @@
                 except ServiceBusy as exc:
                     self.log.debug("Conscience busy: %s", exc)
 
-        interval = generator(0.0, 1.0, 2.0, 4.0)
+        interval = _sleep_interval(0.0, 1.0, 2.0, 4.0)
         while True:
             check_deadline()
             maybe_unlock(descr)
@@ -443,32 +403,22 @@
         )
         return parser
 
-<<<<<<< HEAD
-    def _lock_one(self, type_, addr, score):
-        si = {'type': type_, 'addr': addr, 'score': score}
-        try:
-            self.app.client_manager.conscience.lock_score(si)
-            yield type_, addr, "locked to %d" % int(score)
-        except Exception as exc:
-            yield type_, addr, str(exc)
-=======
     def _lock_services(self, parsed_args):
         srv_definitions = list()
         for srv_id in parsed_args.srv_ids:
             srv_definitions.append(
-                self.app.client_manager.cluster.get_service_definition(
+                self.app.client_manager.conscience.get_service_definition(
                     parsed_args.srv_type, srv_id, score=parsed_args.score))
         for batch in _bounded_batches(srv_definitions):
             result = "locked to %d" % int(parsed_args.score)
             try:
-                self.app.client_manager.cluster.lock_score(batch)
+                self.app.client_manager.conscience.lock_score(batch)
             except Exception as exc:
                 self.success = False
                 result = str(exc)
             for srv_definition in batch:
                 yield (srv_definition['type'], srv_definition['addr'],
                        result)
->>>>>>> e5ff0f0a
 
     def take_action(self, parsed_args):
         self.log.debug('take_action(%s)', parsed_args)
@@ -493,16 +443,11 @@
     def _flush_srv_types(self, parsed_args):
         srv_types = parsed_args.srv_types
         if not parsed_args.srv_types:
-            srv_types = self.app.client_manager.cluster.service_types()
+            srv_types = self.app.client_manager.conscience.service_types()
         for srv_type in srv_types:
             result = "flushed"
             try:
-<<<<<<< HEAD
                 self.app.client_manager.conscience.flush(srv_type)
-                self.log.warn('%s services flushed', srv_type)
-=======
-                self.app.client_manager.cluster.flush(srv_type)
->>>>>>> e5ff0f0a
             except Exception as err:
                 self.success = False
                 result = err
@@ -535,12 +480,12 @@
         srv_definitions = list()
         for srv_id in parsed_args.srv_ids:
             srv_definitions.append(
-                self.app.client_manager.cluster.get_service_definition(
+                self.app.client_manager.conscience.get_service_definition(
                     parsed_args.srv_type, srv_id))
         for batch in _bounded_batches(srv_definitions):
             result = "deregistered"
             try:
-                self.app.client_manager.cluster.deregister(batch)
+                self.app.client_manager.conscience.deregister(batch)
             except Exception as exc:
                 self.success = False
                 result = str(exc)
