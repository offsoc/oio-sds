# Copyright (C) 2015-2017 OpenIO SAS, as part of OpenIO SDS
#
# This program is free software: you can redistribute it and/or modify
# it under the terms of the GNU Affero General Public License as
# published by the Free Software Foundation, either version 3 of the
# License, or (at your option) any later version.
#
# This program is distributed in the hope that it will be useful,
# but WITHOUT ANY WARRANTY; without even the implied warranty of
# MERCHANTABILITY or FITNESS FOR A PARTICULAR PURPOSE.  See the
# GNU Affero General Public License for more details.
#
# You should have received a copy of the GNU Affero General Public License
# along with this program.  If not, see <http://www.gnu.org/licenses/>.

"""
Recursively check account, container, content and chunk integrity.
"""

from __future__ import print_function
import os
import csv
import sys
from io import StringIO
import argparse

from eventlet.event import Event
from eventlet.greenpool import GreenPool

from oio.common import exceptions as exc
from oio.common.storage_method import STORAGE_METHODS
from oio.account.client import AccountClient
from oio.container.client import ContainerClient
from oio.blob.client import BlobClient
from oio.api.object_storage import _sort_chunks


class Target(object):
    def __init__(self, account, container=None, obj=None, chunk=None):
        self.account = account
        self.container = container
        self.obj = obj
        self.chunk = chunk

    def copy(self):
        return Target(
            self.account,
            self.container,
            self.obj,
            self.chunk)

    def __repr__(self):
        s = "account=" + self.account
        if self.container:
            s += ', container=' + self.container
        if self.obj:
            s += ', obj=' + self.obj
        if self.chunk:
            s += ', chunk=' + self.chunk
        return s


class Checker(object):
    def __init__(self, namespace, concurrency=50,
                 error_file=None, rebuild_file=None, full=True,
                 limit_listings=0):
        self.pool = GreenPool(concurrency)
        self.error_file = error_file
        self.full = bool(full)
        # Optimisation for when we are only checking one object
        # or one container.
        # 0 -> do not limit
        # 1 -> limit account listings (list of containers)
        # 2 -> limit container listings (list of objects)
        self.limit_listings = limit_listings
        if self.error_file:
            f = open(self.error_file, 'a')
            self.error_writer = csv.writer(f, delimiter=' ')

        self.rebuild_file = rebuild_file
        if self.rebuild_file:
            fd = open(self.rebuild_file, 'a')
            self.rebuild_writer = csv.writer(fd, delimiter='|')

        conf = {'namespace': namespace}
        self.account_client = AccountClient(conf)
        self.container_client = ContainerClient(conf)
        self.blob_client = BlobClient()

        self.accounts_checked = 0
        self.containers_checked = 0
        self.objects_checked = 0
        self.chunks_checked = 0
        self.account_not_found = 0
        self.container_not_found = 0
        self.object_not_found = 0
        self.chunk_not_found = 0
        self.account_exceptions = 0
        self.container_exceptions = 0
        self.object_exceptions = 0
        self.chunk_exceptions = 0

        self.list_cache = {}
        self.running = {}

    def write_error(self, target):
        error = [target.account]
        if target.container:
            error.append(target.container)
        if target.obj:
            error.append(target.obj)
        if target.chunk:
            error.append(target.chunk)
        self.error_writer.writerow(error)

    def write_rebuilder_input(self, target, obj_meta, ct_meta):
        try:
            cid = ct_meta['system']['sys.name'].split('.', 1)[0]
        except KeyError:
            cid = ct_meta['properties']['sys.name'].split('.', 1)[0]
        self.rebuild_writer.writerow((cid, obj_meta['id'], target.chunk))

    def write_chunk_error(self, target, obj_meta, chunk=None):
        if chunk is not None:
            target = target.copy()
            target.chunk = chunk
        if self.error_file:
            self.write_error(target)
        if self.rebuild_file:
            self.write_rebuilder_input(
                target, obj_meta,
                self.list_cache[(target.account, target.container)][1])

    def _check_chunk_xattr(self, target, obj_meta, xattr_meta):
        error = False
        # Composed position -> erasure coding
        attr_prefix = 'meta' if '.' in obj_meta['pos'] else ''

        attr_key = attr_prefix + 'chunk_size'
        if str(obj_meta['size']) != xattr_meta.get(attr_key):
            print("  Chunk %s '%s' xattr (%s) "
                  "differs from size in meta2 (%s)" %
                  (target, attr_key, xattr_meta.get(attr_key),
                   obj_meta['size']))
            error = True

        attr_key = attr_prefix + 'chunk_hash'
        if obj_meta['hash'] != xattr_meta.get(attr_key):
            print("  Chunk %s '%s' xattr (%s) "
                  "differs from hash in meta2 (%s)" %
                  (target, attr_key, xattr_meta.get(attr_key),
                   obj_meta['hash']))
            error = True
        return error

    def check_chunk(self, target):
        chunk = target.chunk

        obj_listing, obj_meta = self.check_obj(target)
        error = False
        if chunk not in obj_listing:
            print('  Chunk %s missing from object listing' % target)
            error = True
            db_meta = dict()
        else:
            db_meta = obj_listing[chunk]

        try:
            xattr_meta = self.blob_client.chunk_head(chunk, xattr=self.full)
        except exc.NotFound as e:
            self.chunk_not_found += 1
            error = True
            print('  Not found chunk "%s": %s' % (target, str(e)))
        except Exception as e:
            self.chunk_exceptions += 1
            error = True
            print('  Exception chunk "%s": %s' % (target, str(e)))
        else:
            if db_meta and self.full:
                error = self._check_chunk_xattr(target, db_meta, xattr_meta)

        if error:
            self.write_chunk_error(target, obj_meta)

        self.chunks_checked += 1

    def check_obj_policy(self, target, obj_meta, chunks):
        """
        Check that the list of chunks of an object matches
        the object's storage policy.
        """
        stg_met = STORAGE_METHODS.load(obj_meta['chunk_method'])
        chunks_by_pos = _sort_chunks(chunks, stg_met.ec)
        if stg_met.ec:
            required = stg_met.ec_nb_data + stg_met.ec_nb_parity
        else:
            required = stg_met.nb_copy
        for pos, clist in chunks_by_pos.iteritems():
            if len(clist) < required:
                print('  Missing %d chunks at position %s of %s' % (
                    required - len(clist), pos, target))
                if stg_met.ec:
                    subs = {x['num'] for x in clist}
                    for sub in range(required):
                        if sub not in subs:
                            self.write_chunk_error(target, obj_meta,
                                                   '%d.%d' % (pos, sub))
                else:
                    self.write_chunk_error(target, obj_meta, str(pos))

    def check_obj(self, target, recurse=False):
        account = target.account
        container = target.container
        obj = target.obj

        if (account, container, obj) in self.running:
            self.running[(account, container, obj)].wait()
        if (account, container, obj) in self.list_cache:
            return self.list_cache[(account, container, obj)]
        self.running[(account, container, obj)] = Event()
        print('Checking object "%s"' % target)
        container_listing, ct_meta = self.check_container(target)
        error = False
        if obj not in container_listing:
            print('  Object %s missing from container listing' % target)
            error = True
            # checksum = None
        else:
            # TODO check checksum match
            # checksum = container_listing[obj]['hash']
            pass

        results = []
        meta = dict()
        try:
            meta, results = self.container_client.content_locate(
                account=account, reference=container, path=obj,
                properties=False)
        except exc.NotFound as e:
            self.object_not_found += 1
            error = True
            print('  Not found object "%s": %s' % (target, str(e)))
        except Exception as e:
            self.object_exceptions += 1
            error = True
            print(' Exception object "%s": %s' % (target, str(e)))

        chunk_listing = dict()
        for chunk in results:
            chunk_listing[chunk['url']] = chunk

        self.check_obj_policy(target.copy(), meta, results)

        self.objects_checked += 1
        self.list_cache[(account, container, obj)] = (chunk_listing, meta)
        self.running[(account, container, obj)].send(True)
        del self.running[(account, container, obj)]

        if recurse:
            for chunk in chunk_listing:
                t = target.copy()
                t.chunk = chunk
                self.pool.spawn_n(self.check_chunk, t)
        if error and self.error_file:
            self.write_error(target)
        return chunk_listing, meta

    def check_container(self, target, recurse=False):
        account = target.account
        container = target.container

        if (account, container) in self.running:
            self.running[(account, container)].wait()
        if (account, container) in self.list_cache:
            return self.list_cache[(account, container)]
        self.running[(account, container)] = Event()
        print('Checking container "%s"' % target)
        account_listing = self.check_account(target)
        error = False
        if container not in account_listing:
            error = True
            print('  Container %s missing from account listing' % target)

        marker = None
        results = []
        ct_meta = dict()
        extra_args = dict()
        if self.limit_listings > 1 and target.obj:
            # When we are explicitly checking one object, start the listing
            # where this object is supposed to be, and list only one object.
            extra_args['prefix'] = target.obj
            extra_args['limit'] = 1
        while True:
            try:
                _, resp = self.container_client.content_list(
                    account=account, reference=container, marker=marker,
                    **extra_args)
            except exc.NotFound as e:
                self.container_not_found += 1
                error = True
                print('  Not found container "%s": %s' % (target, str(e)))
                break
            except Exception as e:
                self.container_exceptions += 1
                error = True
                print('  Exception container "%s": %s' % (target, str(e)))
                break

            if resp['objects']:
                marker = resp['objects'][-1]['name']
                results.extend(resp['objects'])
                if self.limit_listings > 1:
                    break
            else:
                ct_meta = resp
                ct_meta.pop('objects')
                break

        container_listing = dict()
        for obj in results:
            container_listing[obj['name']] = obj

        if self.limit_listings <= 1:
            # We just listed the whole container, keep the result in a cache
            self.containers_checked += 1
            self.list_cache[(account, container)] = container_listing, ct_meta
        self.running[(account, container)].send(True)
        del self.running[(account, container)]

        if recurse:
            for obj in container_listing:
                t = target.copy()
                t.obj = obj
                self.pool.spawn_n(self.check_obj, t, True)
        if error and self.error_file:
            self.write_error(target)
        return container_listing, ct_meta

    def check_account(self, target, recurse=False):
        account = target.account

        if account in self.running:
            self.running[account].wait()
        if account in self.list_cache:
            return self.list_cache[account]
        self.running[account] = Event()
        print('Checking account "%s"' % target)
        error = False
        marker = None
        results = []
        extra_args = dict()
        if self.limit_listings > 0 and target.container:
            # When we are explicitly checking one container, start the listing
            # where this container is supposed to be, and list only one
            # container.
            extra_args['prefix'] = target.container
            extra_args['limit'] = 1
        while True:
            try:
                resp = self.account_client.container_list(
                    account, marker=marker, **extra_args)
            except Exception as e:
                self.account_exceptions += 1
                error = True
                print('  Exception account "%s": %s' % (target, str(e)))
                break
            if resp['listing']:
                marker = resp['listing'][-1][0]
                results.extend(resp['listing'])
                if self.limit_listings > 0:
                    break
            else:
                break

        containers = dict()
        for e in results:
            containers[e[0]] = (e[1], e[2])

        if self.limit_listings <= 0:
            # We just listed the whole account, keep the result in a cache
            self.accounts_checked += 1
            self.list_cache[account] = containers
        self.running[account].send(True)
        del self.running[account]

        if recurse:
            for container in containers:
                t = target.copy()
                t.container = container
                self.pool.spawn_n(self.check_container, t, True)

        if error and self.error_file:
            self.write_error(target)
        return containers

    def check(self, target):
        if target.chunk and target.obj and target.container:
            self.pool.spawn_n(self.check_chunk, target)
        elif target.obj and target.container:
            self.pool.spawn_n(self.check_obj, target, True)
        elif target.container:
            self.pool.spawn_n(self.check_container, target, True)
        else:
            self.pool.spawn_n(self.check_account, target, True)

    def wait(self):
        self.pool.waitall()

    def report(self):
        def _report_stat(name, stat):
            print("{0:18}: {1}".format(name, stat))

        print()
        print('Report')
        _report_stat("Accounts checked", self.accounts_checked)
        if self.account_not_found:
            _report_stat("Missing accounts", self.account_not_found)
        if self.account_exceptions:
            _report_stat("Exceptions", self.account_not_found)
        print()
        _report_stat("Containers checked", self.containers_checked)
        if self.container_not_found:
            _report_stat("Missing containers", self.container_not_found)
        if self.container_exceptions:
            _report_stat("Exceptions", self.container_exceptions)
        print()
        _report_stat("Objects checked", self.objects_checked)
        if self.object_not_found:
            _report_stat("Missing objects", self.object_not_found)
        if self.object_exceptions:
            _report_stat("Exceptions", self.object_exceptions)
        print()
        _report_stat("Chunks checked", self.chunks_checked)
        if self.chunk_not_found:
            _report_stat("Missing chunks", self.chunk_not_found)
        if self.chunk_exceptions:
            _report_stat("Exceptions", self.chunk_exceptions)


def main():
    parser = argparse.ArgumentParser(description=__doc__)
    parser.add_argument('namespace', help='Namespace name')
    parser.add_argument(
        'account', nargs='?', help="Account (optional if reading from stdin)")
    t_help = "Element whose integrity should be checked. " \
        "Can be empty (check the whole account), " \
        "CONTAINER (check all objects of the container), " \
        "CONTAINER CONTENT (check all chunks of the object) " \
        "or CONTAINER CONTENT CHUNK (check only one chunk). \n" \
        "When reading from stdin, expect one element per line."
    parser.add_argument('target', metavar='T', nargs='*',
                        help=t_help)
    parser.add_argument('-o', '--output', help='output file')
    parser.add_argument('--output-for-blob-rebuilder',
                        help="Write chunk errors in a file with a format " +
                        "suitable as oio-blob-rebuilder input")
    parser.add_argument('-p', '--presence',
                        action='store_true', default=False,
                        help="Presence check, the xattr check is skipped")
    parser.add_argument('-v', '--verbose',
                        action='store_true', help='verbose output')
    parser.add_argument('--concurrency', '--workers', type=int,
                        default=50,
                        help='Number of concurrent checks (default: 50)')

    args = parser.parse_args()

    if not os.isatty(sys.stdin.fileno()):
        source = sys.stdin
        limit_listings = 0  # do full listings, cache the results
    else:
<<<<<<< HEAD
        source = StringIO(u' '.join(args.target))
=======
        if not args.account:
            raise ValueError('missing account argument')
        source = cStringIO.StringIO(' '.join([args.account] + args.target))
        limit_listings = len(args.target)
    checker = Checker(args.namespace, error_file=args.output,
                      concurrency=args.concurrency,
                      rebuild_file=args.output_for_blob_rebuilder,
                      full=not args.presence,
                      limit_listings=limit_listings)
>>>>>>> 8e260185
    args = csv.reader(source, delimiter=' ')
    for entry in args:
        checker.check(Target(*entry))
    checker.wait()
    checker.report()<|MERGE_RESOLUTION|>--- conflicted
+++ resolved
@@ -469,19 +469,15 @@
         source = sys.stdin
         limit_listings = 0  # do full listings, cache the results
     else:
-<<<<<<< HEAD
-        source = StringIO(u' '.join(args.target))
-=======
         if not args.account:
             raise ValueError('missing account argument')
-        source = cStringIO.StringIO(' '.join([args.account] + args.target))
+        source = StringIO(u' '.join([args.account] + args.target))
         limit_listings = len(args.target)
     checker = Checker(args.namespace, error_file=args.output,
                       concurrency=args.concurrency,
                       rebuild_file=args.output_for_blob_rebuilder,
                       full=not args.presence,
                       limit_listings=limit_listings)
->>>>>>> 8e260185
     args = csv.reader(source, delimiter=' ')
     for entry in args:
         checker.check(Target(*entry))
