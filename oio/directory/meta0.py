--- conflicted
+++ resolved
@@ -450,11 +450,7 @@
         """Find `replicas` services, including the ones of `known`"""
         if known is None:
             known = list()
-<<<<<<< HEAD
-        filtered = [x for x in itervalues(self.services)
-=======
         filtered = [x for x in self.services.values()
->>>>>>> f93e875b
                     if self.get_score(x) >= min_score]
         # Reverse the list so we can quickly pop the service
         # with less managed bases
@@ -655,28 +651,6 @@
                              "meta1_digits is set to 0")
             return None
 
-<<<<<<< HEAD
-        loops = 0
-        moved_bases = set()
-        all_available_services = [x for x in itervalues(self.services)
-                                  if self.get_score(x) > 0]
-        if len(all_available_services) < 2:
-            self.logger.warn("Less than 2 services have a positive score, "
-                             "we won't rebalance.")
-            return None
-        ideal_bases_by_svc = (self.num_bases() * self.replicas //
-                              len(all_available_services))
-        upper_limit = ideal_bases_by_svc + 1
-        self.logger.info("META1 Digits = %d", self.digits)
-        self.logger.info("Replicas = %d", self.replicas)
-        self.logger.info("Scored positively = %d",
-                         len(all_available_services))
-        self.logger.info(
-            "Ideal number of bases per meta1: %d, limit: %d",
-            ideal_bases_by_svc, upper_limit)
-        while loops < max_loops:
-            candidates = list(self.services.values())
-=======
         self.logger.info("Meta1 digits = %d", self.digits)
         self.logger.info("Replicas = %d", self.replicas)
         self.logger.info("Minimum distance = %d", self.min_dist)
@@ -718,8 +692,7 @@
             loops += 1  # safeguard against infinite loops
             self.logger.info("Loop %d", loops)
 
-            candidates = self.services.values()
->>>>>>> f93e875b
+            candidates = list(self.services.values())
             candidates.sort(key=(lambda x: len(self.get_managed_bases(x))))
             rebalance_again = False
             while candidates:
