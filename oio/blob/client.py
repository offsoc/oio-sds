--- conflicted
+++ resolved
@@ -120,11 +120,7 @@
         writer = ReplicatedMetachunkWriter(
             meta, [chunk], FakeChecksum(checksum),
             storage_method, quorum=1, perfdata=self.perfdata,
-<<<<<<< HEAD
-            logger=self.logger)
-=======
             logger=self.logger, **kwargs)
->>>>>>> a3b80e2b
         bytes_transferred, chunk_hash, _ = writer.stream(data, None)
         return bytes_transferred, chunk_hash
 
