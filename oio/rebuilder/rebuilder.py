--- conflicted
+++ resolved
@@ -46,17 +46,13 @@
         self.namespace = conf['namespace']
         self.volume = volume
         self.input_file = input_file
-<<<<<<< HEAD
         self.concurrency = int_value(conf.get('concurrency'),
                                      self.DEFAULT_CONCURRENCY)
-=======
-        self.nworkers = int_value(conf.get('workers'), 1)
         self.success = True
         # exit gracefully
         self.running = True
         signal.signal(signal.SIGINT, self.exit_gracefully)
         signal.signal(signal.SIGTERM, self.exit_gracefully)
->>>>>>> e18e149d
         # counters
         self.lock_counters = threading.Lock()
         self.items_processed = 0
