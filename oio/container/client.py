# Copyright (C) 2015-2020 OpenIO SAS, as part of OpenIO SDS
#
# This library is free software; you can redistribute it and/or
# modify it under the terms of the GNU Lesser General Public
# License as published by the Free Software Foundation; either
# version 3.0 of the License, or (at your option) any later version.
#
# This library is distributed in the hope that it will be useful,
# but WITHOUT ANY WARRANTY; without even the implied warranty of
# MERCHANTABILITY or FITNESS FOR A PARTICULAR PURPOSE.  See the GNU
# Lesser General Public License for more details.
#
# You should have received a copy of the GNU Lesser General Public
# License along with this library.

import warnings
from functools import wraps

from six.moves.urllib_parse import unquote

from oio.common.client import ProxyClient
from oio.common.decorators import ensure_headers
from oio.common.json import json
from oio.common import exceptions
from oio.common.cache import get_cached_metadata, set_cached_metadata, \
    del_cached_metadata
from oio.common.easy_value import boolean_value


CONTENT_HEADER_PREFIX = 'x-oio-content-meta-'
SYSMETA_KEYS = ("chunk-method", "ctime", "mtime", "deleted", "hash",
                "hash-method", "id", "length", "mime-type", "name", "policy",
                "size", "version")
CHUNK_SYSMETA_PREFIX = '__OIO_CHUNK__'


def extract_chunk_qualities(properties, raw=False):
    """
    Extract chunk quality information from a dictionary (or a list)
    of properties.

    :param properties: properties object.
    :param raw: False if `properties` is a dictionary, True if
        `properties` is a list of "raw" properties.
    """
    if raw:
        properties = {x['key']: x['value']
                      for x in properties}
    qualities = {k[len(CHUNK_SYSMETA_PREFIX):]: json.loads(v)
                 for k, v in properties.items()
                 if k.startswith(CHUNK_SYSMETA_PREFIX)}
    return qualities


def extract_content_headers_meta(headers):
    resp_headers = {'properties': {}}
    for key in headers:
        if key.lower().startswith(CONTENT_HEADER_PREFIX):
            short_key = key[len(CONTENT_HEADER_PREFIX):]
            # FIXME(FVE): this will fail when someone creates a property with
            # same name as one of our system metadata.
            # content_prepare() and content_get_properties() are safe but
            # content_locate() protocol has to send properties in the body
            # instead of the response headers.
            if short_key.startswith("x-") or short_key not in SYSMETA_KEYS:
                resp_headers['properties'][short_key] = \
                    unquote(headers[key])
            else:
                short_key = short_key.replace('-', '_')
                resp_headers[short_key] = unquote(headers[key])
    chunk_size = headers.get('x-oio-ns-chunk-size')
    if chunk_size:
        resp_headers['chunk_size'] = int(chunk_size)
    return resp_headers


def extract_reference_params(func):
    @wraps(func)
    def _reference_params(self, account=None, reference=None, path=None,
                          cid=None, **kwargs):
        params = kwargs.pop('params', dict())
        if cid:
            params['cid'] = cid
        else:
            params['acct'] = account
            params['ref'] = reference
        if path:
            params['path'] = path

        if 'content' in kwargs:
            params['content'] = kwargs['content']
        elif 'content_id' in kwargs:
            params['content'] = kwargs['content_id']

        if 'version' in kwargs:
            params['version'] = kwargs['version']

        return func(self, account=account, reference=reference, path=path,
                    cid=cid, params=params, **kwargs)
    return _reference_params


class ContainerClient(ProxyClient):
    """
    Intermediate level class to manage containers.
    """

    def __init__(self, conf, **kwargs):
        super(ContainerClient, self).__init__(conf,
                                              request_prefix="/container",
                                              **kwargs)

    def _make_uri(self, target):
        """
        Build URIs for request that don't use the same prefix as the one
        set in this class' constructor.
        """
        uri = '%s://%s/v3.0/%s/%s' % (self.proxy_scheme, self.proxy_netloc,
                                      self.ns, target)
        return uri

    def _make_params(self, account=None, reference=None, path=None, cid=None,
                     content=None, version=None, **kwargs):
        if cid:
            params = {'cid': cid}
        else:
            params = {'acct': account, 'ref': reference}
        if path:
            params.update({'path': path})
        if content:
            params.update({'content': content})
        if version:
            params.update({'version': version})
        return params

    def container_create(self, account, reference,
                         properties=None, system=None, **kwargs):
        """
        Create a container.

        :param account: account in which to create the container
        :type account: `str`
        :param reference: name of the container
        :type reference: `str`
        :param properties: properties to set on the container
        :type properties: `dict`
        :param system: system properties to set on the container
        :type system: `dict`
        :keyword headers: extra headers to send to the proxy
        :type headers: `dict`
        :returns: True if the container has been created,
                  False if it already exists
        """
        params = self._make_params(account, reference)
        data = json.dumps({'properties': properties or {},
                           'system': system or {}})
        resp, body = self._request('POST', '/create', params=params,
                                   data=data, **kwargs)
        if resp.status not in (204, 201):
            raise exceptions.from_response(resp, body)
        return resp.status == 201

    def container_create_many(self, account, containers, properties=None,
                              **kwargs):
        """
        Create several containers.

        :param account: account in which to create the containers
        :type account: `str`
        :param containers: names of the containers
        :type containers: iterable of `str`
        :param properties: properties to set on the containers
        :type properties: `dict`
        :keyword headers: extra headers to send to the proxy
        :type headers: `dict`
        :returns: a list of tuples with the name of the container and
            a boolean telling if the container has been created
        :rtype: `list` of `tuple`
        """
        results = list()
        try:
            params = self._make_params(account)
            unformatted_data = list()
            for container in containers:
                unformatted_data.append({'name': container,
                                         'properties': properties or {},
                                         'system': kwargs.get('system', {})})
            data = json.dumps({"containers": unformatted_data})
            resp, body = self._request('POST', '/create_many', params=params,
                                       data=data, **kwargs)
            if resp.status not in (204, 200):
                raise exceptions.from_response(resp, body)
            for container in body["containers"]:
                results.append((container["name"], container["status"] == 201))
            return results
        except exceptions.TooLarge:
            # Batch too large for the proxy
            pivot = len(containers) / 2
            head = containers[:pivot]
            tail = containers[pivot:]
            if head:
                results += self.container_create_many(
                        account, head, properties=properties,
                        **kwargs)
            if tail:
                results += self.container_create_many(
                        account, tail, properties=properties,
                        **kwargs)
            return results
        except exceptions.NotFound:
            # Batches not supported by the proxy
            for container in containers:
                try:
                    rc = self.container_create(
                            account, container, properties=properties,
                            **kwargs)
                    results.append((container, rc))
                except Exception:
                    results.append((container, False))
            return results

    def container_delete(self, account=None, reference=None, cid=None,
                         **kwargs):
        """
        Delete a container.

        :param account: account from which to delete the container
        :type account: `str`
        :param reference: name of the container
        :type reference: `str`
        :param cid: container id that can be used instead of account
            and reference
        :type cid: `str`
        :keyword headers: extra headers to send to the proxy
        :type headers: `dict`
        """
        params = self._make_params(account, reference, cid=cid)
        try:
            self._request('POST', '/destroy', params=params, **kwargs)
        except exceptions.Conflict as exc:
            raise exceptions.ContainerNotEmpty(exc)

    def container_show(self, account=None, reference=None, cid=None, **kwargs):
        """
        Get information about a container (like user properties).

        :param account: account in which the container is
        :type account: `str`
        :param reference: name of the container
        :type reference: `str`
        :param cid: container id that can be used instead of account
            and reference
        :type cid: `str`
        :keyword headers: extra headers to send to the proxy
        :type headers: `dict`
        :returns: a `dict` with "properties" containing a `dict` of
            user properties.
        :deprecated: use `container_get_properties` instead
        """
        params = self._make_params(account, reference, cid=cid)
        _resp, body = self._request('GET', '/show', params=params, **kwargs)
        return body

    def container_snapshot(self, account=None, reference=None,
                           dst_account=None, dst_reference=None,
                           cid=None, **kwargs):
        """
        Create a snapshot of a the container.

        This function duplicates only the database. It doesn't duplicate the
        chunks of the contents.

        :param account: account in which the container is
        :type account: `str`
        :param reference: name of the container
        :type reference: `str`
        :param cid: container id that can be used instead of account
            and reference
        :type cid: `str`
        :param dst_account: account in which the snapshot will be created
        :type dst_account: `str`
        :param dst_reference: name of the snapshot
        :type dst_reference: `str`
        """
        params = self._make_params(account, reference, cid=cid)
        data = json.dumps({"account": dst_account,
                           "container": dst_reference})
        resp, _ = self._request('POST', '/snapshot', params=params,
                                data=data, **kwargs)
        return resp

    def container_enable(self, account=None, reference=None, cid=None,
                         **kwargs):
        """
        Change the status of a container database to enable

        :param account: account in which the container is
        :type account: `str`
        :param reference: name of the container
        :type reference: `str`
        :param cid: container id that can be used instead of account
            and reference
        """
        uri = self._make_uri('admin/enable')
        params = self._make_params(account, reference, cid=cid)
        params.update({"type": "meta2"})
        resp, _ = self._direct_request('POST', uri, params=params, **kwargs)
        return resp

    def container_freeze(self, account=None, reference=None, cid=None,
                         **kwargs):
        """
        Freeze the database of a container

        :param account: account in which the container is
        :type account: `str`
        :param reference: name of the container
        :type reference: name of the container
        :param cid: container id that can be used instead of account
            and reference
        """
        uri = self._make_uri('admin/freeze')
        params = self._make_params(account, reference, cid=cid)
        params.update({"type": "meta2"})
        resp, _ = self._direct_request('POST', uri, params=params, **kwargs)
        return resp

    @extract_reference_params
    def container_get_properties(self, account=None, reference=None,
                                 properties=None, cid=None, params=None,
                                 **kwargs):
        """
        Get information about a container (user and system properties).

        :param account: account in which the container is
        :type account: `str`
        :param reference: name of the container
        :type reference: `str`
        :param cid: container id that can be used instead of account
            and reference
        :type cid: `str`
        :keyword headers: extra headers to send to the proxy
        :type headers: `dict`
        :returns: a `dict` with "properties" and "system" entries,
            containing respectively a `dict` of user properties and
            a `dict` of system properties.
        """
        if not properties:
            properties = list()
        data = json.dumps(properties)
        _resp, body = self._request(
            'POST', '/get_properties', data=data, params=params, **kwargs)
        return body

    def container_set_properties(self, account=None, reference=None,
                                 properties=None, clear=False, cid=None,
                                 system=None, **kwargs):
        params = self._make_params(account, reference, cid=cid)
        if clear:
            params["flush"] = 1
        data = json.dumps({'properties': properties or {},
                           'system': system or {}})
        _resp, body = self._request(
            'POST', '/set_properties', data=data, params=params, **kwargs)
        return body

    def container_del_properties(self, account=None, reference=None,
                                 properties=[], cid=None, **kwargs):
        params = self._make_params(account, reference, cid=cid)
        data = json.dumps(properties)
        _resp, body = self._request(
            'POST', '/del_properties', data=data, params=params, **kwargs)
        return body

    def container_touch(self, account=None, reference=None, cid=None,
                        recompute=False, damaged_objects=None,
                        missing_chunks=None, **kwargs):
        params = self._make_params(account, reference, cid=cid)
        if recompute:
            params['recompute'] = True
            if damaged_objects is not None:
                params['damaged_objects'] = damaged_objects
            if missing_chunks is not None:
                params['missing_chunks'] = missing_chunks
        self._request('POST', '/touch', params=params, **kwargs)

    def container_dedup(self, account=None, reference=None, cid=None,
                        **kwargs):
        params = self._make_params(account, reference, cid=cid)
        self._request('POST', '/dedup', params=params, **kwargs)

    def container_purge(self, account=None, reference=None, cid=None,
                        maxvers=None, **kwargs):
        params = self._make_params(account, reference, cid=cid)
        if maxvers is not None:
            params["maxvers"] = maxvers
        self._request('POST', '/purge', params=params, **kwargs)

    def container_raw_insert(self, bean, account=None, reference=None,
                             cid=None, **kwargs):
        params = self._make_params(account, reference, cid=cid)
        data = json.dumps((bean,))
        if kwargs.pop("frozen", None):
            params["frozen"] = 1
        self._request(
            'POST', '/raw_insert', data=data, params=params, **kwargs)

    def container_raw_update(self, old, new, account=None, reference=None,
                             cid=None, **kwargs):
        params = self._make_params(account, reference, cid=cid)
        data = json.dumps({"old": old, "new": new})
        if kwargs.pop("frozen", None):
            params["frozen"] = 1
        self._request(
            'POST', '/raw_update', data=data, params=params, **kwargs)

    def container_raw_delete(self, account=None, reference=None, data=None,
                             cid=None, **kwargs):
        """
        Delete raw 'beans' from a container.

        :param data: dictionaries representing the beans to delete. They must
            have a key for each column of the meta2 database, plus a 'type'
            telling which type of bean it is.
        :type data: `list` of `dict` items
        """
        params = self._make_params(account, reference, cid=cid)
        data = json.dumps(data)
        self._request(
            'POST', '/raw_delete', data=data, params=params, **kwargs)

    def container_flush(self, account=None, reference=None, cid=None,
                        **kwargs):
        params = self._make_params(account, reference, cid=cid)
        resp, _ = self._request('POST', '/flush', params=params, **kwargs)
        return {'truncated':
                boolean_value(resp.getheader('x-oio-truncated'), False)}

    @extract_reference_params
    def content_list(self, account=None, reference=None, limit=None,
                     marker=None, end_marker=None, prefix=None,
                     delimiter=None, properties=False,
                     cid=None, versions=False, deleted=False,
                     params=None, **kwargs):
        """
        Get the list of contents of a container.

        :returns: a tuple with container metadata `dict` as first element
            and a `dict` with "object" and "prefixes" as second element
        """
        p_up = {'max': limit, 'marker': marker, 'end_marker': end_marker,
                'prefix': prefix, 'delimiter': delimiter,
                'properties': properties}
        params.update(p_up)
        # As of 4.0.0.a3, to make it false, the 'all' parameter must be absent
        if versions:
            params['all'] = '1'
        if deleted:
            params['deleted'] = 1
        if kwargs.get('local'):
            params['local'] = 1
        resp, body = self._request('GET', '/list', params=params, **kwargs)
        return resp.headers, body

    @ensure_headers
    def content_create(self, account=None, reference=None, path=None,
                       size=None, checksum=None, data=None, cid=None,
                       content_id=None, stgpol=None, version=None,
                       mime_type=None, chunk_method=None, headers=None,
                       append=False, change_policy=False, force=False,
                       **kwargs):
        """
        Create a new object. This method does not upload any data, it just
        registers object metadata in the database.

        :param size: size of the object
        :type size: `int`
        :param checksum: checksum of the object (may be None when appending)
        :type checksum: hexadecimal `str`
        :param data: metadata of the object (list of chunks and
        dict of properties)
        :type data: `dict`
        :param cid: container id that can be used in place of `account`
            and `reference`
        :type cid: hexadecimal `str`
        :param content_id: the ID to set on the object, or the ID of the
        existing object when appending
        :param stgpol: name of the storage policy for the object
        :param version: version of the object
        :type version: `int`
        :param mime_type: MIME type to set on the object
        :param chunk_method:
        :param headers: extra headers to send to the proxy
        :param append: append to an existing object instead of creating it
        :type append: `bool`
        :param change_policy: change policy of an existing object
        :type change_policy: `bool`
        """
        uri = self._make_uri('content/create')
        params = self._make_params(account, reference, path, cid=cid)
        if append:
            params['append'] = '1'
        if change_policy:
            params['change_policy'] = '1'
        # TODO(FVE): implement 'force' parameter
        if not isinstance(data, dict):
            warnings.simplefilter('once')
            warnings.warn("'data' parameter should be a dict, not a list",
                          DeprecationWarning, stacklevel=3)
        if kwargs.get('meta_pos') is not None:
            data = data['chunks']
            # TODO(FVE): change "id" into "content", and other occurrences
            params['id'] = content_id
            uri = self._make_uri('content/update')
        data = json.dumps(data)
        hdrs = {'x-oio-content-meta-length': str(size),
                'x-oio-content-meta-hash': checksum}
        hdrs.update(headers)
        if content_id is not None:
            hdrs['x-oio-content-meta-id'] = content_id
        if stgpol is not None:
            hdrs['x-oio-content-meta-policy'] = stgpol
        if version is not None:
            hdrs['x-oio-content-meta-version'] = str(version)
        if mime_type is not None:
            hdrs['x-oio-content-meta-mime-type'] = mime_type
        if chunk_method is not None:
            hdrs['x-oio-content-meta-chunk-method'] = chunk_method

        del_cached_metadata(account=account, reference=reference,
                            path=path, cid=cid, version=version, **kwargs)

        resp, body = self._direct_request(
            'POST', uri, data=data, params=params, headers=hdrs, **kwargs)
        return resp, body

    def content_drain(self, account=None, reference=None, path=None, cid=None,
                      version=None, **kwargs):
        uri = self._make_uri('content/drain')
        params = self._make_params(account, reference, path, cid=cid,
                                   version=version)

        del_cached_metadata(account=account, reference=reference,
                            path=path, cid=cid, version=version, **kwargs)

        resp, _ = self._direct_request('POST', uri, params=params, **kwargs)
        return resp.status == 204

    def content_delete(self, account=None, reference=None, path=None, cid=None,
                       version=None, **kwargs):
        """
        Delete one object.

        :returns: True if the object has been deleted
        """
        uri = self._make_uri('content/delete')
        params = self._make_params(account, reference, path, cid=cid,
                                   version=version)

        del_cached_metadata(account=account, reference=reference,
                            path=path, cid=cid, version=version, **kwargs)

        resp, _ = self._direct_request('POST', uri,
                                       params=params, **kwargs)
        return resp.status == 204

    def content_delete_many(self, account=None, reference=None, paths=None,
                            cid=None, **kwargs):
        """
        Delete several objects.

        :param paths: an iterable of object paths (should not be a generator)
        :returns: a list of tuples with the path of the content and
            a boolean telling if the content has been deleted
        :rtype: `list` of `tuple`
        """
        uri = self._make_uri('content/delete_many')
        params = self._make_params(account, reference, cid=cid)
        unformatted_data = list()
        for obj in paths:
            unformatted_data.append({'name': obj})
        data = json.dumps({"contents": unformatted_data})
        results = list()

        for path in paths:
            del_cached_metadata(account=account, reference=reference,
                                path=path, cid=cid, **kwargs)

        try:
            _, resp_body = self._direct_request(
                'POST', uri, data=data, params=params, **kwargs)
            for obj in resp_body["contents"]:
                results.append((obj["name"], obj["status"] == 204))
            return results
        except exceptions.NotFound:
            for obj in paths:
                rc = self.content_delete(account, reference, obj, cid=cid,
                                         **kwargs)
                results.append((obj, rc))
            return results
        except exceptions.TooLarge:
            pivot = len(paths) / 2
            head = paths[:pivot]
            tail = paths[pivot:]
            if head:
                results += self.content_delete_many(
                        account, reference, head,
                        cid=cid, **kwargs)
            if tail:
                results += self.content_delete_many(
                        account, reference, tail,
                        cid=cid, **kwargs)
            return results
        except Exception:
            raise

    @extract_reference_params
    def content_locate(self, account=None, reference=None, path=None, cid=None,
                       content=None, version=None, properties=True,
                       params=None, **kwargs):
        """
        Get a description of the content along with the list of its chunks.

        :param cid: container id that can be used in place of `account`
            and `reference`
        :type cid: hexadecimal `str`
        :param content: content id that can be used in place of `path`
        :type content: hexadecimal `str`
        :param properties: should the request return object properties
            along with content description
        :type properties: `bool`
        :returns: a tuple with content metadata `dict` as first element
            and chunk `list` as second element
        """
        content_meta, chunks = get_cached_metadata(
            account=account, reference=reference, path=path,
            cid=cid, version=version, properties=properties, **kwargs)
        if content_meta is not None and chunks is not None:
            return content_meta, chunks

        uri = self._make_uri('content/locate')
        params['properties'] = properties
        try:
            resp, chunks = self._direct_request(
                'GET', uri, params=params, **kwargs)
            content_meta = extract_content_headers_meta(resp.headers)
        except exceptions.OioNetworkException as exc:
            # TODO(FVE): this special behavior can be removed when
            # the 'content/locate' protocol is changed to include
            # object properties in the response body instead of headers.
            if properties and 'got more than ' in str(exc):
                params['properties'] = False
                _resp, chunks = self._direct_request(
                    'GET', uri, params=params, **kwargs)
                content_meta = self.content_get_properties(
                    account, reference, path, cid=cid, content=content,
                    version=version, **kwargs)
            else:
                raise

        set_cached_metadata(
            content_meta, chunks,
            account=account, reference=reference, path=path,
            cid=cid, version=version, properties=properties, **kwargs)

        return content_meta, chunks

    @extract_reference_params
    def content_prepare(self, account=None, reference=None, path=None,
                        size=None, cid=None, stgpol=None, content_id=None,
                        version=None, params=None, **kwargs):
        """
        Prepare an upload: get URLs of chunks on available rawx.

        :keyword autocreate: create container if it doesn't exist
        """
        uri = self._make_uri('content/prepare')
        data = {'size': size}
        if stgpol:
            data['policy'] = stgpol
        data = json.dumps(data)
        try:
            resp, body = self._direct_request(
                'POST', uri + '2', data=data, params=params, **kwargs)
            chunks = body['chunks']
            obj_meta = extract_content_headers_meta(resp.headers)
            obj_meta['properties'] = dict()
            # pylint: disable=no-member
            obj_meta['properties'].update(body.get('properties', {}))
        except exceptions.NotFound:
            # Proxy does not support v2 request (oio < 4.3)
            resp, chunks = self._direct_request(
                'POST', uri, data=data, params=params, **kwargs)
            obj_meta = extract_content_headers_meta(resp.headers)
        return obj_meta, chunks

    @extract_reference_params
    def content_get_properties(
            self, account=None, reference=None, path=None, properties=None,
            cid=None, content=None, version=None, params=None, **kwargs):
        """
        Get a description of the content along with its user properties.
        """
        obj_meta, _ = get_cached_metadata(
            account=account, reference=reference, path=path,
            cid=cid, version=version, properties=True, **kwargs)
        if obj_meta is not None:
            return obj_meta

        uri = self._make_uri('content/get_properties')
        data = json.dumps(properties) if properties else None
        resp, body = self._direct_request(
            'POST', uri, data=data, params=params, **kwargs)
        obj_meta = extract_content_headers_meta(resp.headers)
        obj_meta.update(body)

        set_cached_metadata(
            obj_meta, None,
            account=account, reference=reference, path=path,
            cid=cid, version=version, properties=True, **kwargs)

        return obj_meta

    def content_set_properties(self, account=None, reference=None, path=None,
                               properties={}, cid=None, version=None,
                               clear=False, **kwargs):
        """
        Set properties on an object.

        :param properties: dictionary of properties
        """
        uri = self._make_uri('content/set_properties')
        params = self._make_params(account, reference, path,
                                   cid=cid, version=version)
        if clear:
            params['flush'] = 1
        data = json.dumps(properties)

        del_cached_metadata(account=account, reference=reference,
                            path=path, cid=cid, version=version, **kwargs)

        _resp, _body = self._direct_request(
            'POST', uri, data=data, params=params, **kwargs)

    def content_del_properties(self, account=None, reference=None, path=None,
                               properties=[], cid=None, version=None,
                               **kwargs):
        """
        Delete some properties from an object.

        :param properties: list of property keys to delete
        :type properties: `list`
        :returns: True is the property has been deleted
        """
        uri = self._make_uri('content/del_properties')
        params = self._make_params(account, reference, path,
                                   cid=cid, version=version)
<<<<<<< HEAD
        # Build a list in case the parameter is a view (not serializable).
        data = json.dumps([x for x in properties])
=======
        data = json.dumps(properties)

        del_cached_metadata(account=account, reference=reference,
                            path=path, cid=cid, version=version, **kwargs)

>>>>>>> f93e875b
        resp, _body = self._direct_request(
            'POST', uri, data=data, params=params, **kwargs)
        return resp.status == 204

    def content_touch(self, account=None, reference=None, path=None, cid=None,
                      version=None, **kwargs):
        uri = self._make_uri('content/touch')
        params = self._make_params(account, reference, path,
                                   cid=cid, version=version)
        self._direct_request('POST', uri, params=params, **kwargs)

    @extract_reference_params
    def content_spare(self, account=None, reference=None, path=None, data=None,
                      cid=None, stgpol=None, params=None, **kwargs):
        uri = self._make_uri('content/spare')
        if stgpol:
            params['stgpol'] = stgpol
        data = json.dumps(data)
        _resp, body = self._direct_request(
            'POST', uri, data=data, params=params, **kwargs)
        return body

    def content_truncate(self, account=None, reference=None, path=None,
                         cid=None, version=None, size=0, **kwargs):
        uri = self._make_uri('content/truncate')
        params = self._make_params(account, reference, path,
                                   cid=cid, version=version)
        params['size'] = size

        del_cached_metadata(account=account, reference=reference,
                            path=path, cid=cid, version=version, **kwargs)

        _resp, body = self._direct_request(
            'POST', uri, params=params, **kwargs)
        return body

    def content_purge(self, account=None, reference=None, path=None, cid=None,
                      maxvers=None, **kwargs):
        uri = self._make_uri('content/purge')
        params = self._make_params(account, reference, path, cid=cid)
        if maxvers is not None:
            params["maxvers"] = maxvers

        del_cached_metadata(account=account, reference=reference,
                            path=path, cid=cid, **kwargs)

        self._direct_request('POST', uri, params=params, **kwargs)<|MERGE_RESOLUTION|>--- conflicted
+++ resolved
@@ -755,16 +755,12 @@
         uri = self._make_uri('content/del_properties')
         params = self._make_params(account, reference, path,
                                    cid=cid, version=version)
-<<<<<<< HEAD
         # Build a list in case the parameter is a view (not serializable).
         data = json.dumps([x for x in properties])
-=======
-        data = json.dumps(properties)
 
         del_cached_metadata(account=account, reference=reference,
                             path=path, cid=cid, version=version, **kwargs)
 
->>>>>>> f93e875b
         resp, _body = self._direct_request(
             'POST', uri, data=data, params=params, **kwargs)
         return resp.status == 204
