{
	"meta2": {
		"code": "meta2_variables.c",
		"header": "meta2_variables.h",
		"variables": [
			{ "type": "int64", "name": "meta2_max_versions",
				"key": "meta2.max_versions",
				"descr": "How many versions for a single alias.",
				"def": 1, "min": -1, "max": "max" },

			{ "type": "int64", "name": "meta2_container_max_size",
				"key": "meta2.container.max_size",
				"descr": "How many bytes may be stored in each container.",
				"def": 0, "min": 0, "max": "max" },

			{ "type": "epoch", "name": "meta2_retention_period",
				"key": "meta2.retention_period",
				"descr": "How long should deleted content be kept.",
				"def": "7d", "min": "1s", "max": "30d" },

			{ "type": "uint", "name": "meta2_batch_maxlen",
				"key": "meta2.batch.maxlen",
				"descr": "When listing a container, limits the number of items to that value.",
				"def": "1k", "min": 1, "max": "100k" },

			{ "type": "epoch", "name": "meta2_reload_lb_period",
				"key": "meta2.reload.lb.period",
				"descr": "Sets the period of the periodical reloading of the Load-balancing state, in the current meta2 service.",
				"def": "10s", "min": "1s", "max": "1h" },

			{ "type": "epoch", "name": "meta2_reload_nsinfo_period",
				"key": "meta2.reload.nsinfo.period",
				"descr": "Sets the period of the periodical reloading of the namespace configuration, in the current meta2 service.",
				"def": "5s", "min": "1s", "max": "1h" },

			{ "type": "bool", "name": "meta2_flag_precheck_on_generate",
				"key": "meta2.generate.precheck",
				"descr": "Should the meta2 check the container state (quota, etc) before generating chunks.",
				"def": true },

			{ "type": "bool", "name": "meta2_flag_delete_exceeding_versions",
				"key": "meta2.delete_exceeding_versions",
				"descr": "When adding alias with versioning, deletes exceeding versions.",
				"def": false }
		]
	},
	"rawx": {
		"code": "rawx_variables.c",
		"header": "rawx_variables.h",
		"variables": [
			{ "type": "bool", "name": "oio_rawx_events",
				"key": "rawx.events_allowed",
				"def": true,
				"descr": "" }
		]
	},
	"events": {
		"code": "events_variables.c",
		"header": "events_variables.h",
		"variables": [
			{ "type": "monotonic", "name": "oio_events_common_buffer_delay",
				"key": "events.common.pending.delay",
				"def": "1s", "min": "1ms", "max": "1h",
				"descr": "Sets the buffering delay of the events emitted by the application" },

			{ "type": "uint32", "name": "oio_events_common_max_pending",
				"key": "events.common.pending.max",
				"descr": "Sets the maximum number of pending events, not received yet by the endpoint",
				"def": "10000", "min": 1, "max": "1Mi" },

			{ "type": "uint", "name": "oio_events_zmq_max_recv",
				"key": "events.zmq.max_recv",
				"descr": "Sets the maximum number of ACK managed by the ZMQ notification client",
				"def": "32", "min": 1, "max": "1<<31 - 1" },

			{ "type": "monotonic", "name": "oio_events_beanstalkd_timeout",
				"key": "events.beanstalkd.timeout",
				"descr": "Set the interval between each check of the beanstalkd availability. Set to 0 to never check.",
				"def": "4s", "min": "100ms", "max": "90s" },

			{ "type": "monotonic", "name": "oio_events_beanstalkd_check_period",
				"key": "events.beanstalkd.check_period",
				"descr": "Set the interval between each check of the beanstalkd availability. Set to 0 to never check.",
				"def": "0", "min": "0", "max": "1d" },

			{ "type": "int64", "name": "oio_events_beanstalkd_check_level_deny",
				"key": "events.beanstalkd.check_level_deny",
				"descr": "Set the maximum number of items in beanstalkd before considering it full",
				"def": "500ki", "min": "0", "max": "max" },

			{ "type": "int64", "name": "oio_events_beanstalkd_check_level_alert",
				"key": "events.beanstalkd.check_level_alert",
				"descr": "Set a threshold for the number of items in the beanstalkd, so that the service will alert past that value. Set to 0 for no alert sent.",
				"def": "0", "min": "0", "max": "max" },

			{ "type": "uint", "name": "oio_events_beanstalkd_default_prio",
				"key": "events.beanstalkd.prio",
				"descr": "Sets the priority of each notification sent to the BEANSTALK endpoint",
				"def": "1 << 32 - 1", "min": 0, "max": "1 << 32 - 1" },

			{ "type": "epoch", "name": "oio_events_beanstalkd_default_delay",
				"key": "events.beanstalkd.delay",
				"descr": "Sets the delay on each notification sent to the BEANSTALK endpoint",
				"def": 0, "min": 0, "max": "1d" },

			{ "type": "epoch", "name": "oio_events_beanstalkd_default_ttr",
				"key": "events.beanstalkd.ttr",
				"descr": "Sets the TTR (time to run) allow on the treatment of the notificatio sent to the beanstalkd",
				"def": 120, "min": 0, "max": 86400 }
		]
	},
	"resolver": {
		"code": "resolver_variables.c",
		"header": "resolver_variables.h",
		"variables": [
			{ "type": "bool", "name": "oio_resolver_srv_shuffle",
				"key": "core.resolver.srv_shuffle",
				"descr": "",
				"def": true },

			{ "type": "bool", "name": "oio_resolver_dir_shuffle",
				"key": "core.resolver.dir_shuffle",
				"descr": "",
				"def": true },

			{ "type": "bool", "name": "oio_resolver_cache_enabled",
				"key": "resolver.cache.enabled",
				"descr": "Allows the resolver instances to cache entries",
				"def": true },

			{ "type": "monotonic", "name": "oio_resolver_m0cs_default_ttl",
				"key": "resolver.cache.csm0.ttl.default",
				"descr": "In any service resolver instanciated, sets the default TTL on the entries related meta0 (meta1 addresses) and conscience (meta0 address)",
				"def": 0, "min": 0, "max": "max" },

			{ "type": "uint", "name": "oio_resolver_m0cs_default_max",
				"key": "resolver.cache.csm0.max.default",
				"descr": "In any service resolver instanciated, sets the maximum number of entries related to meta0 (meta1 addresses) and conscience (meta0 address)",
				"def": "4Mi", "min": 0, "max": "max" },

			{ "type": "monotonic", "name": "oio_resolver_srv_default_ttl",
				"key": "resolver.cache.srv.ttl.default",
				"descr": "In any service resolver instanciated, sets the default TTL on the meta1 entries (data-bound services)",
				"def": 0, "min": 0, "max": "max" },

			{ "type": "uint", "name": "oio_resolver_srv_default_max",
				"key": "resolver.cache.srv.max.default",
				"descr": "In any service resolver instanciated, sets the maximum number of meta1 entries (data-bound services)",
				"def": "4Mi", "min": 0, "max": "max" }
		]
	},
	"metautils": {
		"license": "lgpl",
		"code": "common_variables.c",
		"header": "common_variables.h",
		"variables": [
			{ "type": "uint", "name": "oio_ns_meta1_digits",
				"key": "ns.meta1_digits",
				"descr": "Default number of digits to agregate meta1 databases.",
				"def": 4, "min": 0, "max": 4,
				"aliases": ["meta1_digits"]},

			{ "type": "uint", "name": "oio_ns_flat_bits",
				"key": "ns.flat_bits",
				"descr": "Default number of bits with flat-NS computation.",
				"def": 17, "min": 0, "max": 64 },

			{ "type": "int64", "name": "oio_ns_chunk_size",
				"key": "ns.chunk_size",
				"descr": "Default chunk size for the given namespace.",
				"def": "10Mi", "min": 1, "max": "max" },

			{ "type": "string", "name": "oio_ns_service_update_policy",
				"key": "ns.service_update_policy",
				"limit": 1024,
				"def": "meta2=KEEP|3|1;sqlx=KEEP|1|1|;rdir=KEEP|1|1|user_is_a_service=rawx",
				"descr": "" },

			{ "type": "string", "name": "oio_ns_storage_policy",
				"key": "ns.storage_policy",
				"limit": 128,
				"def": "NONE",
				"descr": "" },

			{ "type": "bool", "name": "oio_ns_master",
				"key": "ns.master",
				"def": true,
				"descr": "" },

			{ "type": "bool", "name": "oio_ns_mode_worm",
				"key": "ns.worm",
				"def": false,
				"descr": "Is the NS in a WORM (for Write Once, Read Many --but never delete)." },

			{ "type": "monotonic", "name": "main_log_level_reset_delay",
				"key": "common.verbosity.reset_delay",
				"def": "5m", "min": "1s", "max": "1h",
				"descr": "Tells how long the verbosity remains higher before being reset to the default, after a SIGUSR1 has been received." },

			{ "type": "float", "name": "oio_m1_client_timeout_common",
				"key": "meta1.outgoing.timeout.common.req",
				"descr": "Sets the timeout to the set of (quick) RPC that query a meta1 service",
				"def": 10.0, "min": 0.01, "max": 60.0 },

			{ "type": "float", "name": "oio_m0_client_timeout_common",
				"key": "meta0.outgoing.timeout.common.req",
				"descr": "Sets the timeout to the set of (quick) RPC that query a meta0 service",
				"def": 10.0, "min": 0.01, "max": 60.0 },

			{ "type": "bool", "name": "oio_log_outgoing",
				"key": "server.log_outgoing",
				"def": false,
				"descr": "" },

			{ "type": "bool", "name": "oio_socket_linger_onoff",
				"key": "socket.linger.enabled",
				"def": false,
				"descr": "Set to TRUE to allow the LINGER behavior of TCP sockets, as a default. The connections then end with a normal FIN packet, and go in the TIME_WAIT state for a given delay. Setting to FALSE causes connections to be closed with a RST packet, then avoiding a lot of TCP sockets in the TIME_WAIT state." },

			{ "type": "epoch", "name": "oio_socket_linger_delay",
				"key": "socket.linger.delay",
				"def": "1s", "min": 0, "max": 60,
				"descr": "When socket.linger.enabled is set to TRUE, socket.linger.delat tells how the socket remains in the TIME_WAIT state after the close() has been called." },

			{ "type": "bool", "name": "oio_socket_quickack",
				"key": "socket.quickack.enabled",
				"def": true,
				"descr": "Should the sockets opened by the application receive the TCP_QUICKACK flag." },

			{ "type": "bool", "name": "oio_socket_nodelay",
				"key": "socket.nodelay.enabled",
				"def": true,
				"descr": "Should the socket to meta~ services receive the TCP_NODELAY flag. When TRUE, it disables the Naggle's algorithm." },

			{ "type": "bool", "name": "oio_socket_fastopen",
				"key": "socket.fastopen.enabled",
				"def": true,
				"descr": "Should the socket to meta~ services use TCP_FASTOPEN flag." },

			{ "type": "int32", "name": "oio_client_fake_timeout_threshold",
				"key": "enbug.client.fake_timeout.threshold",
				"def": "10",
				"descr": "Set the probability of fake timeout failures, in any client RPC to a 'meta' service" },

			{ "type": "bool", "name": "oio_client_down_avoid",
				"key": "client.down_cache.avoid",
				"def": true,
				"descr": "Should an error be raised when the peer is marked down, instead of trying to contact the peer." },

			{ "type": "bool", "name": "oio_client_down_shorten",
				"key": "client.down_cache.shorten",
				"def": false,
				"descr": "Should the connection timeout be dramatically shortened when talking to a peer that has been reported down. Set to false by default, this is evaluated after the avoidance of those peers." },

			{ "type": "bool", "name": "oio_client_cache_errors",
				"key": "client.errors_cache.enabled",
				"def": false,
				"descr": "Should the client feed a cache with the network errors it encounters, and should those errors be used to prevent RPC to be performed toward 'too-faulty' peers." },

			{ "type": "uint64", "name": "oio_client_cache_errors_max",
				"key": "client.errors_cache.max",
				"def": "60", "min": 1, "max": "4Gi",
				"descr": "Sets the number of faults (on the period given by client.errors_cache.period) beyond which a peer is considered as too faulty to try a new RPC." },

			{ "type": "epoch", "name": "oio_client_cache_errors_period",
				"key": "client.errors_cache.period",
				"def": "60s", "min": "1s", "max": "1h",
				"descr": "Sets the size of the time window used to count the number of network errors." },


			{ "type": "float", "name": "oio_client_timeout_single",
				"key": "gridd.timeout.single.common",
				"def": 30.0, "min": 0.01, "max": 120.0,
				"descr": "Sets the default timeout for unitary (request/response) RPC, without considering the possible redirection." },

			{ "type": "float", "name": "oio_client_timeout_whole",
				"key": "gridd.timeout.whole.common",
				"def": 30.0, "min": 0.1, "max": 120.0,
				"descr": "Sets the global timeout of a RPC to e 'meta' service, considering all the possible redirections." },

			{ "type": "float", "name": "oio_client_timeout_connect",
				"key": "gridd.timeout.connect.common",
				"def": 4.0, "min": 0.1, "max": 30.0,
				"descr": "Sets the connection timeout, involved in any RPC to a 'meta' service." }
		]
	},
	"sqliterepo_remote": {
		"license": "lgpl",
		"code": "sqliterepo_remote_variables.c",
		"header": "sqliterepo_remote_variables.h",
		"variables": [
			{ "type": "float", "name": "oio_election_use_timeout_cnx",
				"key": "sqliterepo.outgoing.timeout.cnx.use",
				"descr": "Sets the connection timeout when ping'ing a peer database. Keep it small. Only used when UDP is disabled.",
				"def": 1.0, "min": 0.01, "max": 30.0 },

			{ "type": "float", "name": "oio_election_use_timeout_req",
				"key": "sqliterepo.outgoing.timeout.req.use",
				"descr": "Sets the global timeout when ping'ing a peer database. Keep it small.",
				"def": 10.0, "min": 0.01, "max": 30.0 },

			{ "type": "float", "name": "oio_election_getvers_timeout_cnx",
				"key": "sqliterepo.outgoing.timeout.cnx.getvers",
				"descr": "Sets the connection timeout when exchanging versions between databases replicas.",
				"def": 5.0, "min": 0.01, "max": 30.0 },

			{ "type": "float", "name": "oio_election_getvers_timeout_req",
				"key": "sqliterepo.outgoing.timeout.req.getvers",
				"descr": "Sets the global timeout when performing a version exchange RPC. Keep it rather small, to let election quickly fail on network troubles. Only used when UDP is disabled.",
				"def": 10.0, "min": 0.01, "max": 30.0 },

			{ "type": "float", "name": "oio_election_replicate_timeout_cnx",
				"key": "sqliterepo.outgoing.timeout.cnx.replicate",
				"descr": "Sets the connection timeout sending a replication request.",
				"def": 5.0, "min": 0.01, "max": 30.0 },

			{ "type": "float", "name": "oio_election_replicate_timeout_req",
				"key": "sqliterepo.outgoing.timeout.req.replicate",
				"descr": "Sets the global timeout when sending a replication RPC, from the current MASTER to a SLAVE",
				"def": 10.0, "min": 0.01, "max": 30.0 },

			{ "type": "float", "name": "oio_election_resync_timeout_cnx",
				"key": "sqliterepo.outgoing.timeout.cnx.resync",
				"descr": "Set the connection timeout during RPC to ask for a SLAVE database to be resync on its MASTER",
				"def": 5.0, "min": 0.01, "max": 30.0 },

			{ "type": "float", "name": "oio_election_resync_timeout_req",
				"key": "sqliterepo.outgoing.timeout.req.resync",
				"descr": "Sets the global timeout of a RESYNC request sent to a 'meta' service. Sent to a SLAVE DB, the RESYNC operation involves a RPC from the SLAVE to the MASTER, then a DB dump on the MASTER and restoration on the SLAVE. Thus that operation might be rather long, due to the possibility of network/disk latency/bandwidth, etc.",
				"def": 30.0, "min": 0.01, "max": 60.0 }
		]
	},
	"sqliterepo": {
		"license": "lgpl",
		"code": "sqliterepo_variables.c",
		"header": "sqliterepo_variables.h",
		"variables": [
			{ "type": "uint", "name": "sqliterepo_zk_mux_factor",
				"key": "sqliterepo.zk.mux_factor",
				"descr": "For testing purposes. The value simulates ZK sharding on different connection to the same cluster.",
				"def": 1, "min": 1, "max": 64},

			{ "type": "bool", "name": "sqliterepo_zk_shuffle",
				"key": "sqliterepo.zk.shuffle",
				"descr": "Should the synchronism mechanism shuffle the set of URL in the ZK connection string? Set to yes as an attempt to a better balancing of the connections to the nodes of the ZK cluster.",
				"def": true},

			{ "type": "bool", "name": "sqliterepo_election_lazy_recover",
				"key": "sqliterepo.election.lazy_recover",
				"descr": "Should the election mecanism try to recreate missing DB?",
				"def": false},

			{ "type": "monotonic", "name": "oio_election_period_cond_wait",
				"key": "sqliterepo.election.wait.quantum",
				"descr": "In the current sqliterepo repository, while loop-waiting for a final election status to be reached, this value sets the unit amount of time of eacch unit wait on the lock. Keep this value rather small to avoid waitin for too long, but not too small to avoid dumping CPU cycles in active waiting.",
				"def": "4s", "min": "100ms", "max": "1h" },

			{ "type": "monotonic", "name": "oio_election_delay_wait",
				"key": "sqliterepo.election.wait.delay",
				"descr": "In the current sqliterepo repository, sets the maximum amount of time a worker thread is allowed to wait for an election to get its final status.",
				"def": "20s", "min": "100ms", "max": "1h" },

			{ "type": "bool", "name": "oio_election_enable_nowait_pending",
				"key": "sqliterepo.election.nowait.enable",
				"descr": "Check of the election is pending since too long. If it is, don't way for it.",
				"def": false },

			{ "type": "monotonic", "name": "oio_election_delay_nowait_pending",
				"key": "sqliterepo.election.nowait.after",
				"descr": "In the current sqliterepo repository, sets the amount of time spent in an election resolution that will make a worker thread won't wait at all and consider that election is stalled.",
				"def": "15m", "min": "1ms", "max": "max" },

			{ "type": "monotonic", "name": "oio_election_delay_expire_NONE",
				"key": "sqliterepo.election.delay.expire_none",
				"descr": "In the current sqliterepo repository, sets the amount of time an election without status will be forgotten ",
				"def": "30m", "min": "1s", "max": "1d" },

			{ "type": "monotonic", "name": "oio_election_delay_expire_SLAVE",
				"key": "sqliterepo.election.delay.expire_slave",
				"descr": "In the current sqliterepo repository, sets the amount of time after which a SLAVE election will drop its status and return to the NONE status. This helps recycling established-but-unused elections, and save Zookeeper nodes.",
				"def": "210m", "min": "1s", "max": "7d" },

			{ "type": "monotonic", "name": "oio_election_delay_ping_final",
				"key": "sqliterepo.election.delay.ping_final",
				"descr": "In the current sqliterepo repository, sets the average amount of time after which a PING will be sent for an established election. This is an average, in facts a jitter is introduced to avoid resonance effects on large-scale platforms. Should be greater than sqliterepo.election.delay.expire_slave if you want the slaves to actually expire.",
				"def": "30m", "min": "1ms", "max": "1d" },

			{ "type": "monotonic", "name": "oio_election_delay_expire_MASTER",
				"key": "sqliterepo.election.delay.expire_master",
				"descr": "In the current sqliterepo repository, sets the amount of time after which a MASTER election will drop its status and return to the NONE status. This helps recycling established-but-unused elections, and save Zookeeper nodes. Keep this value between sqliterepo.election.delay.expire_slave and sqliterepo.election.delay.ping_final if you want the election to never expire.",
				"def": "240m", "min": "1ms", "max": "7d" },

			{ "type": "monotonic", "name": "oio_election_delay_retry_FAILED",
				"key": "sqliterepo.election.delay.retry_failed",
				"descr": "In the current sqliterepo repository, sets the amount of time after which a failed election leaves its FAILED status and returns to the NONE status.",
				"def": "2s", "min": "1ms", "max": "7d" },

			{ "type": "uint", "name": "_page_size",
				"key": "sqliterepo.page_size",
				"descr": "In the current sqliterepo repository, sets the page size of all the databases used. This value only has effects on databases created with that value.",
				"def": 4096, "min": 512, "max": "1024 * 1024" },

			{ "type": "int32", "name": "oio_sqlx_request_failure_threshold",
				"key": "enbug.sqliterepo.client.failure.threshold",
				"descr": "In testing situations, sets the average ratio of requests failing for a fake reason (from the peer). This helps testing the retrial mechanisms.",
				"def": 10, "min": 0, "max": 100 },

			{ "type": "monotonic", "name": "oio_sqlx_timeout_check_period",
				"key": "enbug.sqliterepo.client.timeout.period",
				"descr": "In testing situations, sets the average ratio of requests failing for a fake reason (connection timeout). This helps testing the retrial mechanisms and the behavior under strong network split-brain.",
				"def": "1s", "min": "1ms", "max": "1d" },

			{ "type": "monotonic", "name": "oio_sqlx_timeout_check_max",
				"key": "sqliterepo.client.timeout.alert_if_longer",
				"descr": "In the current sqliterepo repository, sets the maximum amount of time a periodical task may take, while checking for the timeouts on the outbound connections.",
				"def": "5s", "min": "1ms", "max": "1h" },

			{ "type": "uint", "name": "sqliterepo_election_task_EXIT_period",
				"key": "sqliterepo.election.task.exit.period",
				"descr": "In jiffies, how often the removal of expired NONE elections happens",
				"def": "5", "min": 0, "max": "86400" },

			{ "type": "uint", "name": "sqliterepo_election_task_TIMER_period",
				"key": "sqliterepo.election.task.timer.period",
				"descr": "In jiffies, how often the elections waiting for timers are fired",
				"def": "1", "min": 0, "max": "86400" },

			{ "type": "uint", "name": "sqliterepo_election_task_PING_period",
				"key": "sqliterepo.election.task.ping.period",
				"descr": "In jiffies, how often a PING may be triggered for elections in a final state.",
				"def": "15", "min": 0, "max": "86400" },

			{ "type": "monotonic", "name": "sqliterepo_election_task_EXIT_alert",
				"key": "sqliterepo.election.task.exit.alert",
				"descr": "When NONE elections are expired, report a warning if the background task holds the lock longer than this value.",
				"def": "200ms", "min": 0, "max": "max" },

			{ "type": "monotonic", "name": "sqliterepo_election_task_TIMER_alert",
				"key": "sqliterepo.election.task.timer.alert",
				"descr": "When timers are raised on elections, report a warning if the background task holds the lock longer than this value.",
				"def": "200ms", "min": 0, "max": "max" },

			{ "type": "monotonic", "name": "sqliterepo_election_task_PING_alert",
				"key": "sqliterepo.election.task.ping.alert",
				"descr": "When pings are sent from election in a final state, report a warning if the background task holds the lock longer than this value.",
				"def": "200ms", "min": 0, "max": "max" },

			{ "type": "uint", "name": "disconnection_rrd_window",
			   "key": "sqliterepo.zk.rrd.window",
				"descr": "Sets the time window to remember the reconnection events, on a ZK connection.",
			   "def": 30, "min": 1, "max": 4095 },

			{ "type": "uint", "name": "disconnection_threshold",
				"key": "sqliterepo.zk.rrd.threshold",
				"descr": "Sets the maximum number of reconnections to the ZK that remains acceptable. Beyond that limit, we consider the current service has been disconnected, and that it loast all its nodes.",
				"def": 5, "min": 1, "max": "1 << 32 - 1" },

			{ "type": "int32", "name": "oio_sync_failure_threshold_action",
				"key": "enbug.sqliterepo.synchro.failure",
				"descr": "Fake Error rate on synchronism RPC (a.k.a. ZK) ",
				"def": 10, "min": 0, "max": 100 },

			{ "type": "bool", "name": "_cache_fail_on_heavy_load",
				"key": "sqliterepo.cache.heavyload.fail",
				"descr": "Triggers an error when a thread waits for an overloaded database.",
				"def": false},

			{ "type": "bool", "name": "_cache_alert_on_heavy_load",
				"key": "sqliterepo.cache.heavyload.alert",
				"descr": "Triggers an alert when a thread tries to wait for an overloaded database.",
				"def": true },

			{ "type": "uint32", "name": "_cache_max_waiting",
				"key": "sqliterepo.cache.waiting.max",
				"descr": "Sets how many threads can wait on a single database. All the additional waiters will be denied with any wait attempt.",
				"def": 16, "min": 0, "max": "1<<32 - 1" },

			{ "type": "monotonic", "name": "_cache_timeout_open",
				"key": "sqliterepo.cache.timeout.open",
				"descr": "Sets how long a worker thread accepts for a DB to become available.",
				"def": "20s", "min": "1ms", "max": "1d" },

			{ "type": "monotonic", "name": "_cache_period_cond_wait",
				"key": "sqliterepo.cache.timeout.lock",
				"descr": "Sets how long we (unit)wait on the lock around the databases. Keep it small.",
				"def": "1s", "min": "1ms", "max": "1h" },

			{ "type": "uint32", "name": "_cache_heat_threshold",
				"key": "sqliterepo.cache.heat_threshold",
				"descr": "Sets the heat value below which a databse is considered hot",
				"def": 1, "min": 1, "max": "1 << 32 - 1" },

			{ "type": "monotonic", "name": "_cache_grace_delay_cool",
				"key": "sqliterepo.cache.ttl.cool",
				"descr": "Sets the period after the return to the IDLE/COLD state, during which the recycling is forbidden. 0 means the base won't be decached.",
				"def": "1ms", "min": "0", "max": "1d" },

			{ "type": "monotonic", "name": "_cache_grace_delay_hot",
				"key": "sqliterepo.cache.ttl.hot",
				"descr": "Sets the period after the return to the IDLE/HOT state, during which the recycling is forbidden. 0 means the base won't be decached.",
				"def": "1ms", "min": "0", "max": "1d" },

			{ "type": "uint", "name": "sqliterepo_release_size",
				"key": "sqliterepo.release_size",
				"descr": "Sets how many bytes bytes are released when the LEAN request is received by the current 'meta' service.",
				"def": "64Mi", "min": 1, "max": "1<<32 - 1" },

			{ "type": "monotonic", "name": "sqliterepo_zk_timeout",
				"key": "sqliterepo.zk.timeout",
				"descr": "Sets the timeout of the zookeeper handle (in the meaning of the zookeeper client library)",
				"def": "10s", "min": "1ms", "max": "1h" },

			{ "type": "uint", "name": "sqliterepo_repo_max_bases_hard",
				"key": "sqliterepo.repo.hard_max",
				"descr": "Sets how many databases can be kept simultaneously open (in use or idle) in the current service. If defined to 0, it is set to 30% of available file descriptors.",
				"def": "0", "min": "0", "max": "128ki" },

			{ "type": "uint", "name": "sqliterepo_repo_max_bases_soft",
				"key": "sqliterepo.repo.soft_max",
				"descr": "Sets how many databases can be in use at the same moment in the current service. If defined to 0, it is set to sqliterepo.repo.hard_max.",
				"def": "0", "min": "0", "max": "128ki" },

<<<<<<< HEAD
			{ "type": "monotonic", "name": "sqliterepo_getvers_backoff",
				"key": "sqliterepo.repo.getvers_backoff",
				"descr": ".",
				"def": "2s", "min": "10ms", "max": "1m" },

			{ "type": "uint", "name": "sqliterepo_getvers_max_retries",
				"key": "sqliterepo.repo.getvers_max_retries",
=======
			{ "type": "monotonic", "name": "sqliterepo_getvers_delay",
				"key": "sqliterepo.repo.getvers_delay",
				"descr": ".",
				"def": "100ms", "min": "10ms", "max": "1m",
				"aliases": ["sqliterepo.repo.getvers_backoff"]},

			{ "type": "uint", "name": "sqliterepo_getvers_attempts",
				"key": "sqliterepo.repo.getvers_attempts",
>>>>>>> da9130a4
				"descr": "Sets how many versions exchanges are allowed during the journey in the election FSM.",
				"def": 5, "min": 1, "max": "64",
				"aliases": ["sqliterepo.repo.getvers_max_retries"]},

			{ "type": "uint", "name": "sqliterepo_fd_max_active",
				"key": "sqliterepo.repo.fd_max_active",
				"descr": "Maximum number of simultaneous outgoing connections. Set to 0 for an automatic detection (2% of available file descriptors).",
				"def": 512, "min": 0, "max": "64ki" },

			{ "type": "uint", "name": "sqliterepo_fd_min_active",
				"key": "sqliterepo.repo.fd_min_active",
				"descr": "Minimum number of simultaneous outgoing connections.",
				"def": 32, "min": 0, "max": "64ki" }
		]
	},
	"rdir": {
		"code": "rdir_variables.c",
		"header": "rdir_variables.h",
		"variables": [
			{ "type": "uint", "name": "rdir_fd_per_base",
				"key": "rdir.fd_per_base",
				"descr": "Configure the maximum number of file descriptors allowed to each leveldb database. Set to 0 to autodetermine the value (cf. rdir.fd_reserve). The real value will be clamped at least to 8. Will only be applied on bases opened after the configuration change.",
				"def": 0, "min": 0, "max": "16ki" },

			{ "type": "uint", "name": "rdir_fd_reserve",
				"key": "rdir.fd_reserve",
				"descr": "Configure the total number of file descriptors the leveldb backend may use. Set to 0 to autodetermine the value. Will only be applied on bases opened after the configuration change.",
				"def": 0, "min": 0, "max": "32ki" }
		]
	},
	"server": {
		"license": "lgpl",
		"code": "server_variables.c",
		"header": "server_variables.h",
		"variables": [
			{ "type": "uint", "name": "server_fd_max_passive",
				"key": "server.fd_max_passive",
				"descr": "Maximum number of simultaneous incoming connections. Set to 0 for an automatic detection (40% of available file descriptors).",
				"def": 0, "min": 0, "max": "64ki" },

			{ "type": "bool", "name": "oio_udp_allowed",
				"key": "udp_allowed",
				"def": true,
				"descr": "Allow the sqlx client DB_USE RPC to be sent via UDP instead of the default TCP channel."},

			{ "type": "epoch", "name": "oio_sqlx_lb_refresh_period",
				"key": "sqlx.lb.refresh_period",
				"descr": "In the current sqlx-based service, tells the period (in seconds) at which the service will refresh its load-balancing information.",
				"def": "1", "min": 1, "max": "60s" },

			{ "type": "uint", "name": "server_event_batch_size",
				"key": "server.batch.events",
				"descr": "In the network core of a server, how many events do you manage in each call to epoll_wait(). Set to a low value to quickly react on new connections, to an higher value to rather treat established connections. The value is bound to a stack-allocated buffer, keep it rather small.",
				"def": 128, "min": 1, "max": "4ki" },

			{ "type": "uint", "name": "server_accept_batch_size",
				"key": "server.batch.accept",
				"descr": "In the network core, when the server socket wakes the call to epoll_wait(), that value sets the number of subsequent calls to accept(). Setting it to a low value allows to quickly switch to other events (established connection) and can lead to a strvation on the new connections. Setting to a high value might spend too much time in accepting and ease denials of service (with established but idle cnx).",
				"def": 64, "min": 1, "max": "4ki" },

			{ "type": "monotonic", "name": "sqliterepo_server_exit_ttl",
				"key": "sqliterepo.service.exit_ttl",
				"descr": ".",
				"def": "10s", "min": "1ms", "max": "1h" },

			{ "type": "int", "name": "server_threadpool_max_unused",
				"key": "server.pool.max_unused",
				"descr": "In the current server, sets how many threads may remain unused. This value is, in the GLib, common to all the threadpools.",
				"def": "20", "min":0, "max":"1<<31 -1" },

			{ "type": "monotonic", "name": "server_threadpool_max_idle",
				"key": "server.pool.max_idle",
				"descr": "In the current server, sets how long a thread can remain unused before considered as idle (and thus to be stopped)",
				"def": "30s", "min": 1, "max": "1h" },

			{ "type": "int", "name": "server_threadpool_max_stat",
				"key": "server.pool.max_stat",
				"descr": "In the current server, sets how many threads are allowed to the stats server. Keep this value really small, 1 should be enough for most usages, and consider increasing it if you have clues that the management of internal metrics is the bottleneck. Set to 0 for no limit.",
				"def": "1", "min": 0, "max": "1 << 31 - 1" },

			{ "type": "int", "name": "server_threadpool_max_tcp",
				"key": "server.pool.max_tcp",
				"descr": "In the current server, sets the maximum number of threads for the pool responsible for the TCP connections (threading model is one thread per request being managed, and one request at once per TCP connection). Set to 0 for no limit.",
				"def": "0", "min": 0, "max": "1 << 31 - 1" },

			{ "type": "int", "name": "server_threadpool_max_udp",
				"key": "server.pool.max_udp",
				"descr": "In the current server, sets the maximum number of threads for pool responsible for the UDP messages handling. UDP is only used for quick synchronisation messages during MASTER elections. Set ot 0 for no limit.",
				"def": 4, "min": 0, "max": "1 << 31 - 1" },

			{ "type": "monotonic", "name": "server_cnx_ttl_never",
				"key": "server.cnx.timeout.never",
				"descr": "In the current server, sets the maximum amount of time an established connection is allowed to live when it has no activity at all.",
				"def": "30s", "min": 0, "max": "1d" },

			{ "type": "monotonic", "name": "server_cnx_ttl_persist",
				"key": "server.cnx.timeout.persist",
				"descr": "In the current server, sets the maximum amount of time a connection is allowed to live, since its creation by the accept() call, wheter it presents activity or not.",
				"def": "2h", "min": 0, "max": "1d" },

			{ "type": "monotonic", "name": "server_cnx_ttl_idle",
				"key": "server.cnx.timeout.idle",
				"descr": "In the current server, sets the maximumu amount of time a connection may live without activity since the last activity (i.e. the last reply sent)",
				"def": "5m", "min": 0, "max": "1d" },

			{ "type": "monotonic", "name": "server_udp_queue_ttl",
				"key": "server.udp_queue.ttl",
				"descr": "In the current server, sets the maximum amount of time a queued UDP frame may remain in the queue. When unqueued, if the message was queued for too long, it will be dropped. The purpose of such a mechanism is to avoid clogging the queue and the whole election/cache mechanisms with old messages, thoses message having already been resent.",
				"def": "1s", "min": "100ms", "max": "1d" },

			{ "type": "uint", "name": "server_udp_queue_maxlen",
				"key": "server.udp_queue.max",
				"descr": "In the current server, sets the maximumu length of the queue for UDP messages. When that number has been reached and a new message arrives, the message will be dropped.",
				"def": 512, "min": 0, "max": "1 << 32 - 1" },

			{ "type": "monotonic", "name": "server_queue_max_delay",
				"key": "server.queue.max_delay",
				"descr": "Anti-DDoS counter-mesure. In the current server, sets the maximum amount of time a queued TCP event may remain in the queue. If an event is polled and the thread sees the event stayed longer than that delay, the connection is immediately closed. Keep this value rather high because the connection closing doesn't involve a reply that will help the client to retry with an exponential back-off.",
				"def": "60s", "min": "10ms", "max": "1h" },

			{ "type": "monotonic", "name": "server_queue_warn_delay",
				"key": "server.queue.warn_delay",
				"descr": "In the current server, set the time threshold after which a warning is sent when a file descriptor stays longer than that in the queue of the Thread Pool.",
				"def": "4s", "min": "10ms", "max": "1h" },

			{ "type": "monotonic", "name": "meta_queue_max_delay",
				"key": "meta.queue.max_delay",
				"descr": "Anti-DDoS counter-mesure. In the current server, sets the maximum amount of time a queued TCP event may remain in the queue. If an event is polled and the thread sees the event stayed longer than that delay, A '503 Unavailabe' error is replied.",
				"def": "40s", "min": "10ms", "max": "1h" },

			{ "type": "int32", "name": "oio_server_request_failure_threshold",
				"key": "enbug.server.request.failure.threshold",
				"descr": "In testing situations, sets the average ratio of requests failing for a fake reason (from the peer). This helps testing the retrial mechanisms.",
				"def": 30, "min": 0, "max": 100 },

			{ "type": "uint", "name": "malloc_trim_size_ondemand",
				"key": "server.malloc_trim_size.ondemand",
				"descr": "Sets how many bytes bytes are released when the LEAN request is received by the current 'meta' service.",
				"def": 0, "min": 0, "max": "1<<32 - 1" },

			{ "type": "uint", "name": "sqlx_periodic_malloctrim_period",
				"key": "server.task.malloc_trim.period",
				"descr": "In jiffies, how often the periodic task that calls malloc_trim() is fired.",
				"def": 3600, "min": 0, "max": "86400" },

			{ "type": "uint", "name": "sqlx_periodic_malloctrim_size",
				"key": "server.malloc_trim_size.periodic",
				"descr": "Sets how many bytes bytes are released when the LEAN request is received by the current 'meta' service.",
				"def": 0, "min": 0, "max": "1<<32 - 1" },

			{ "type": "uint", "name": "sqlx_periodic_decache_period",
				"key": "server.periodic_decache.period",
				"descr": "In ticks / jiffies, with approx. 1 tick per second. 0 means never",
				"def": 0, "min": 0, "max": "1Mi" },

			{ "type": "uint", "name": "sqlx_periodic_decache_max_bases",
				"key": "server.periodic_decache.max_bases",
				"descr": "How many bases may be decached each time the background task performs its Dance of Death",
				"def": 1, "min": 1, "max": "4Mi" },

			{ "type": "monotonic", "name": "sqlx_periodic_decache_max_delay",
				"key": "server.periodic_decache.max_delay",
				"descr": "How long may the decache routine take",
				"def": "500ms", "min": "1ms", "max": "1m" },

			{ "type": "monotonic", "name": "sqlx_request_max_delay_start",
				"key": "server.request.max_delay_start",
				"descr": "How long a request might take to start executing on the server side. This value is used to compute a deadline for several waitings (DB cache, manager of elections, etc). Common to all sqliterepo-based services, it might be overriden.",
				"def": "30s", "min": "1ms", "max": "1h" }
		]
	},
	"proxy": {
		"code": "proxy_variables.c",
		"header": "proxy_variables.h",
		"variables": [
			{ "type": "monotonic", "name": "proxy_request_max_delay",
				"key": "proxy.request.max_delay",
				"descr": "How long a request might take to execute, when no specific deadline has been received. Used to compute a deadline transmitted to backend services, when no timeout is present in the request.",
				"def": "1m", "min": "1ms", "max": "1h" },

			{ "type": "bool", "name": "oio_proxy_srv_shuffle",
				"key": "proxy.srv_shuffle",
				"descr": "Should the proxy shuffle the meta2 addresses before the query, to do a better load-balancing of the requests.",
				"def": true },

			{ "type": "bool", "name": "oio_proxy_dir_shuffle",
				"key": "proxy.dir_shuffle",
				"descr": "Should the proxy shuffle the meta1 addresses before contacting them, thus trying to perform a better fanout of the requests.",
				"def": true },

			{ "type": "epoch", "name": "csurl_refresh_delay",
				"key": "proxy.period.refresh.csurl",
				"descr": "In the proxy, tells the period between the reloadings of the conscience URL, known from the local configuration",
				"def": "30s", "min": 0, "max": "1d" },

			{ "type": "epoch", "name": "srvtypes_refresh_delay",
				"key": "proxy.period.refresh.srvtypes",
				"descr": "In the proxy, tells the period between two refreshes of the known service types, from the conscience",
				"def": "30s", "min": "1s", "max": "1d" },

			{ "type": "epoch", "name": "nsinfo_refresh_delay",
				"key": "proxy.period.reload.nsinfo",
				"descr": "In the proxy, tells the period between two refreshes of the namespace configuration, from the conscience",
				"def": "30s", "min": "1s", "max": "1h" },

			{ "type": "monotonic", "name": "ttl_expire_local_services",
				"key": "proxy.ttl.services.local",
				"descr": "In the proxy cache, sets the TTL of a local service",
				"def": "30s", "min": 0, "max": "1d" },

			{ "type": "monotonic", "name": "ttl_down_services",
				"key": "proxy.ttl.services.down",
				"descr": "In the proxy cache, sets the TTL of a service known to be down",
				"def": "5s", "min": 0, "max": "1d" },

			{ "type": "monotonic", "name": "ttl_known_services",
				"key": "proxy.ttl.services.known",
				"descr": "In a proxy, sets the TTL of each service already encountered",
				"def": "5d", "min": 0, "max": "7d" },

			{ "type": "monotonic", "name": "ttl_expire_master_services",
				"key": "proxy.ttl.services.master",
				"descr": "In a proxy, sets the TTL on each 'known master' entry. That cache is filled each time a redirection to a MASTER occurs, so that we can immediately direct write operation to the service that owns the MASTER copy.",
				"def": "5s", "min": 0, "max": "7d" },

			{ "type": "epoch", "name": "lb_downstream_delay",
				"key": "proxy.period.cs.downstream",
				"descr": "In a proxy, sets the period between the refreshes of the load-balancing state from the central conscience.",
				"def": "5s", "min": 0, "max": "1m" },

			{ "type": "epoch", "name": "lb_upstream_delay",
				"key": "proxy.period.cs.upstream",
				"descr": "In a proxy, sets the period between two sendings of services states to the conscience.",
				"def": "1s", "min": "1s", "max": "1m" },

			{ "type": "uint", "name": "proxy_bulk_max_create_many",
				"key": "proxy.bulk.max.create_many",
				"descr": "In a proxy, sets how many containers can be created at once.",
				"def": "100", "min": 0, "max": "10k" },

			{ "type": "uint", "name": "proxy_bulk_max_delete_many",
				"key": "proxy.bulk.max.delete_many",
				"descr": "In a proxy, sets how many objects can be deleted at once.",
				"def": "100", "min": 0, "max": "10k" },

			{ "type": "bool", "name": "flag_cache_enabled",
				"key": "proxy.cache.enabled",
				"descr": "In a proxy, sets if any form of caching is allowed",
				"def": true,
				"aliases": ["Cache"]},

			{ "type": "bool", "name": "flag_local_scores",
				"key": "proxy.quirk.local_scores",
				"descr": "In a proxy, tells if the (ugly-as-hell) quirk that sets the score known from the conscience on the corresponding entries in the cache of services 'known to be local'",
				"def": false,
				"aliases": ["LocalScores"]},

			{ "type": "bool", "name": "flag_prefer_master_for_write",
				"key": "proxy.prefer.master_for_write",
				"descr": "In a proxy, upon a write request, should the proxy prefer services known to host the MASTER copy of the DB ",
				"def": true,
				"aliases": ["PreferMasterForWrites"]},

			{ "type": "bool", "name": "flag_prefer_master_for_read",
				"key": "proxy.prefer.master_for_read",
				"descr": "In a proxy, upon a read request, should the proxy prefer a service known to host a MASTER copy of the DB. Supersedes proxy.prefer.slave_for_read",
				"def": false,
				"aliases": ["PreferMaster"]},

			{ "type": "bool", "name": "flag_prefer_slave_for_read",
				"key": "proxy.prefer.slave_for_read",
				"descr": "In a proxy, upon a read request, should the proxy prefer a service known to host a SLAVE copy of the DB.",
				"def": false,
				"aliases": ["PreferSlave"]},

			{ "type": "bool", "name": "flag_force_master",
				"key": "proxy.force.master",
				"descr": "In a proxy, should the process ask the target service (with the help of an option in each RPC) to accept the RPC only if it is MASTER on that DB.",
				"def": false,
				"aliases": ["ForceMaster"]},

			{ "type": "uint", "name": "proxy_url_path_maxlen",
				"key": "proxy.url.path.maxlen",
				"descr": "In a proxy, sets the maximum length for the URL it receives. This options protects stack allocation for that URL.",
				"def": 2048, "min": 32, "max": 65536 },

			{ "type": "float", "name": "proxy_timeout_info",
				"key": "proxy.outgoing.timeout.info",
				"descr": "In a proxy, sets the global timeout for 'info' requests issued",
				"def": 5.0, "min": 0.01, "max": 60.0 },

			{ "type": "float", "name": "proxy_timeout_config",
				"key": "proxy.outgoing.timeout.config",
				"descr": "In a proxy, sets the global timeout for 'config' requests issued",
				"def": 10.0, "min": 0.1, "max": 60.0 },

			{ "type": "float", "name": "proxy_timeout_stat",
				"key": "proxy.outgoing.timeout.stat",
				"descr": "In a proxy, sets the global timeout for 'stat' requests issued (mostly forwarded for the event-agent)",
				"def": 10.0, "min": 0.1, "max": 60.0 },

			{ "type": "float", "name": "proxy_timeout_conscience",
				"key": "proxy.outgoing.timeout.conscience",
				"descr": "In a proxy, sets the global timeout for the RPC to the central cosnience service.",
				"def": 10.0, "min": 0.1, "max": 60.0 },

			{ "type": "float", "name": "proxy_timeout_common",
				"key": "proxy.outgoing.timeout.common",
				"descr": "In a proxy, sets the global timeout for all the other RPC issued (not conscience, not stats-related)",
				"def": 30.0, "min": 0.1, "max": 60.0 }
		]
	},
	"client": {
		"license": "lgpl",
		"code": "client_variables.c",
		"header": "client_variables.h",
		"variables": [
			{ "type": "bool", "name": "oio_sds_default_autocreate",
				"key": "core.sds.autocreate",
				"descr": "In the current oio-sds client SDK, should the entities be autocreated while accessed for the first time. So, when pushing a content in a container, when this option is set to 'true', the USER and the CONTAINER will be created and configured to the namespace's defaults.",
				"def": false, "declare": false },

			{ "type": "bool", "name": "oio_sds_no_shuffle",
				"key": "core.sds.noshuffle",
				"descr": "In the current oio-sds client SDK, should the rawx services be shuffled before accessed. This helps ensuring a little load-balancing on the client side.",
				"def": false },

			{ "type": "monotonic", "name": "_refresh_major_minor",
				"key": "core.period.refresh.major_minor",
				"descr": "Sets the minimal amount of time between two refreshes of the list of the major/minor numbers of the known devices, currently mounted on the current host. If the set of mounted file systems doesn't change, keep this value high.",
				"def": "30s", "min": "100ms", "max": "1h" },

			{ "type": "monotonic", "name": "_refresh_io_idle",
				"key": "core.period.refresh.io_idle",
				"descr": "Sets the minimal amount of time between two refreshes of the known IO-idle counters for the current host. Keep this small.",
				"def": "1s", "min": "100ms", "max": "1h" },

			{ "type": "float", "name": "oio_sqlx_timeout_req",
				"key": "sqlx.outgoing.timeout.req",
				"descr": "Sets the timeout for the requests issued to the SQLX services.",
				"def": 30.0, "min": 0.01, "max": 60.0 },

			{ "type": "float", "name": "oio_client_rawx_timeout_cnx",
				"key": "core.sds.timeout.cnx.rawx",
				"descr": "Sets the connection timeout for requests issued to rawx services.",
				"def": 5.0, "min": 0.001, "max": 300.0 },
			{ "type": "float", "name": "oio_client_rawx_timeout_req",
				"key": "core.sds.timeout.req.rawx",
				"descr": "Sets the global timeout when uploading a chunk to a rawx service.",
				"def": 60.0, "min": 0.001, "max": 600.0 },

			{ "type": "monotonic", "name": "_refresh_cpu_idle",
				"key": "core.period.refresh.cpu_idle",
				"descr": "Sets the miniimal amount of time between two refreshed of the known CPU-idle counters for the current host. Keep this value small.",
				"def": "1s", "min": "100ms", "max": "1h" },

			{ "type": "string", "name": "oio_core_http_user_agent",
				"key": "core.http.user_agent",
				"limit": 64,
				"def": "",
				"descr": "HTTP User-Agent to be used between any C client and the proxy" },

			{ "type": "string", "name": "oio_sds_client_version",
				"key": "core.sds.version",
				"limit": 64,
				"def": "4.0",
				"descr": "The version of the sds. It's used to know the expected metadata of a chunk" }
		]
	}
}<|MERGE_RESOLUTION|>--- conflicted
+++ resolved
@@ -520,15 +520,6 @@
 				"descr": "Sets how many databases can be in use at the same moment in the current service. If defined to 0, it is set to sqliterepo.repo.hard_max.",
 				"def": "0", "min": "0", "max": "128ki" },
 
-<<<<<<< HEAD
-			{ "type": "monotonic", "name": "sqliterepo_getvers_backoff",
-				"key": "sqliterepo.repo.getvers_backoff",
-				"descr": ".",
-				"def": "2s", "min": "10ms", "max": "1m" },
-
-			{ "type": "uint", "name": "sqliterepo_getvers_max_retries",
-				"key": "sqliterepo.repo.getvers_max_retries",
-=======
 			{ "type": "monotonic", "name": "sqliterepo_getvers_delay",
 				"key": "sqliterepo.repo.getvers_delay",
 				"descr": ".",
@@ -537,7 +528,6 @@
 
 			{ "type": "uint", "name": "sqliterepo_getvers_attempts",
 				"key": "sqliterepo.repo.getvers_attempts",
->>>>>>> da9130a4
 				"descr": "Sets how many versions exchanges are allowed during the journey in the election FSM.",
 				"def": 5, "min": 1, "max": "64",
 				"aliases": ["sqliterepo.repo.getvers_max_retries"]},
