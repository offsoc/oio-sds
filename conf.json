{
	"meta2": {
		"code": "meta2_variables.c",
		"header": "meta2_variables.h",
		"variables": [
			{ "type": "int64", "name": "meta2_container_max_contents",
				"key": "meta2.container.max_contents",
				"descr": "Maximum number of contents in each container.",
				"def": 0, "min": 0, "max": "max" },

			{ "type": "int64", "name": "meta2_max_versions",
				"key": "meta2.max_versions",
				"descr": "How many versions for a single alias.",
				"def": 1, "min": -1, "max": "max" },

			{ "type": "int64", "name": "meta2_container_max_size",
				"key": "meta2.container.max_size",
				"descr": "How many bytes may be stored in each container.",
				"def": 0, "min": 0, "max": "max" },

			{ "type": "epoch", "name": "meta2_retention_period",
				"key": "meta2.retention_period",
				"descr": "How long should deleted content be kept.",
				"def": "7d", "min": "1s", "max": "30d" },

			{ "type": "uint", "name": "meta2_batch_maxlen",
				"key": "meta2.batch.maxlen",
				"descr": "When listing a container, limits the number of items to that value.",
				"def": "1k", "min": 1, "max": "100k" },

			{ "type": "epoch", "name": "meta2_reload_lb_period",
				"key": "meta2.reload.lb.period",
				"descr": "Sets the period of the periodical reloading of the load-balancing state, in the current meta2 service.",
				"def": "10s", "min": "1s", "max": "1h" },

			{ "type": "epoch", "name": "meta2_reload_nsinfo_period",
				"key": "meta2.reload.nsinfo.period",
				"descr": "Sets the period of the periodical reloading of the namespace configuration, in the current meta2 service.",
				"def": "5s", "min": "1s", "max": "1h" },

			{ "type": "bool", "name": "meta2_flag_precheck_on_generate",
				"key": "meta2.generate.precheck",
				"descr": "Should the meta2 check the container state (quota, etc) before generating chunks.",
				"def": true },

			{ "type": "bool", "name": "meta2_flag_delete_exceeding_versions",
				"key": "meta2.delete_exceeding_versions",
				"descr": "When adding alias with versioning, deletes exceeding versions.",
				"def": false }
		]
	},
	"rawx": {
		"code": "rawx_variables.c",
		"header": "rawx_variables.h",
		"variables": [
			{ "type": "bool", "name": "oio_rawx_events",
				"key": "rawx.events_allowed",
				"def": true,
				"descr": "" }
		]
	},
	"events": {
		"code": "events_variables.c",
		"header": "events_variables.h",
		"variables": [
			{ "type": "monotonic", "name": "oio_events_common_buffer_delay",
				"key": "events.common.pending.delay",
				"def": "1s", "min": "1ms", "max": "1h",
				"descr": "Sets the buffering delay of the events emitted by the application" },

			{ "type": "uint32", "name": "oio_events_common_max_pending",
				"key": "events.common.pending.max",
				"descr": "Sets the maximum number of pending events, not received yet by the endpoint",
				"def": "10000", "min": 1, "max": "1Mi" },

			{ "type": "uint", "name": "oio_events_zmq_max_recv",
				"key": "events.zmq.max_recv",
				"descr": "Sets the maximum number of ACK managed by the ZMQ notification client",
				"def": "32", "min": 1, "max": "1<<31 - 1" },

			{ "type": "monotonic", "name": "oio_events_beanstalkd_timeout",
				"key": "events.beanstalkd.timeout",
				"descr": "Set the interval between each check of the beanstalkd availability. Set to 0 to never check.",
				"def": "4s", "min": "100ms", "max": "90s" },

			{ "type": "monotonic", "name": "oio_events_beanstalkd_check_period",
				"key": "events.beanstalkd.check_period",
				"descr": "Set the interval between each check of the beanstalkd availability. Set to 0 to never check.",
				"def": "0", "min": "0", "max": "1d" },

			{ "type": "int64", "name": "oio_events_beanstalkd_check_level_deny",
				"key": "events.beanstalkd.check_level_deny",
				"descr": "Set the maximum number of items in beanstalkd before considering it full",
				"def": "500ki", "min": "0", "max": "max" },

			{ "type": "int64", "name": "oio_events_beanstalkd_check_level_alert",
				"key": "events.beanstalkd.check_level_alert",
				"descr": "Set a threshold for the number of items in the beanstalkd, so that the service will alert past that value. Set to 0 for no alert sent.",
				"def": "0", "min": "0", "max": "max" },

			{ "type": "uint", "name": "oio_events_beanstalkd_default_prio",
				"key": "events.beanstalkd.prio",
				"descr": "Sets the priority of each notification sent to the BEANSTALK endpoint",
				"def": "1 << 32 - 1", "min": 0, "max": "1 << 32 - 1" },

			{ "type": "epoch", "name": "oio_events_beanstalkd_default_delay",
				"key": "events.beanstalkd.delay",
				"descr": "Sets the delay on each notification sent to the BEANSTALK endpoint",
				"def": 0, "min": 0, "max": "1d" },

			{ "type": "epoch", "name": "oio_events_beanstalkd_default_ttr",
				"key": "events.beanstalkd.ttr",
				"descr": "Sets the TTR (time to run) allowed on the treatment of the notification sent to the beanstalkd",
				"def": 120, "min": 0, "max": 86400 }
		]
	},
	"resolver": {
		"code": "resolver_variables.c",
		"header": "resolver_variables.h",
		"variables": [
			{ "type": "bool", "name": "oio_resolver_srv_shuffle",
				"key": "core.resolver.srv_shuffle",
				"descr": "",
				"def": true },

			{ "type": "bool", "name": "oio_resolver_dir_shuffle",
				"key": "core.resolver.dir_shuffle",
				"descr": "",
				"def": true },

			{ "type": "bool", "name": "oio_resolver_cache_enabled",
				"key": "resolver.cache.enabled",
				"descr": "Allows the resolver instances to cache entries",
				"def": true },

			{ "type": "monotonic", "name": "oio_resolver_m0cs_default_ttl",
				"key": "resolver.cache.csm0.ttl.default",
				"descr": "In any service resolver instantiated, sets the default TTL on the entries related to meta0 (meta1 addresses) and conscience (meta0 address)",
				"def": 0, "min": 0, "max": "max" },

			{ "type": "uint", "name": "oio_resolver_m0cs_default_max",
				"key": "resolver.cache.csm0.max.default",
<<<<<<< HEAD
				"descr": "In any service resolver instantiated, sets the maximum number of entries related to meta0 (meta1 addresses) and conscience (meta0 address)",
				"def": 0, "min": 0, "max": "max" },
=======
				"descr": "In any service resolver instanciated, sets the maximum number of entries related to meta0 (meta1 addresses) and conscience (meta0 address)",
				"def": "4Mi", "min": 0, "max": "max" },
>>>>>>> 8e260185

			{ "type": "monotonic", "name": "oio_resolver_srv_default_ttl",
				"key": "resolver.cache.srv.ttl.default",
				"descr": "In any service resolver instantiated, sets the default TTL on the meta1 entries (data-bound services)",
				"def": 0, "min": 0, "max": "max" },

			{ "type": "uint", "name": "oio_resolver_srv_default_max",
				"key": "resolver.cache.srv.max.default",
<<<<<<< HEAD
				"descr": "In any service resolver instantiated, sets the maximum number of meta1 entries (data-bound services)",
				"def": 0, "min": 0, "max": "max" }
=======
				"descr": "In any service resolver instanciated, sets the maximum number of meta1 entries (data-bound services)",
				"def": "4Mi", "min": 0, "max": "max" }
>>>>>>> 8e260185
		]
	},
	"metautils": {
		"license": "lgpl",
		"code": "common_variables.c",
		"header": "common_variables.h",
		"variables": [
			{ "type": "uint", "name": "oio_ns_meta1_digits",
				"key": "ns.meta1_digits",
				"descr": "Default number of digits to agregate meta1 databases.",
				"def": 4, "min": 0, "max": 4,
				"aliases": ["meta1_digits"]},

			{ "type": "uint", "name": "oio_ns_flat_bits",
				"key": "ns.flat_bits",
				"descr": "Default number of bits with flat-NS computation.",
				"def": 17, "min": 0, "max": 64 },

			{ "type": "int64", "name": "oio_ns_chunk_size",
				"key": "ns.chunk_size",
				"descr": "Default chunk size for the given namespace.",
				"def": "10Mi", "min": 1, "max": "max" },

			{ "type": "string", "name": "oio_ns_service_update_policy",
				"key": "ns.service_update_policy",
				"limit": 1024,
				"def": "meta2=KEEP|3|1;sqlx=KEEP|1|1|;rdir=KEEP|1|1|user_is_a_service=rawx",
				"descr": "" },

			{ "type": "string", "name": "oio_ns_storage_policy",
				"key": "ns.storage_policy",
				"limit": 128,
				"def": "NONE",
				"descr": "" },

			{ "type": "bool", "name": "oio_ns_master",
				"key": "ns.master",
				"def": true,
				"descr": "" },

			{ "type": "bool", "name": "oio_ns_mode_worm",
				"key": "ns.worm",
				"def": false,
				"descr": "Is the NS in a WORM (for Write Once, Read Many -- but never delete)." },

			{ "type": "monotonic", "name": "main_log_level_reset_delay",
				"key": "common.verbosity.reset_delay",
				"def": "5m", "min": "1s", "max": "1h",
				"descr": "Tells how long the verbosity remains higher before being reset to the default, after a SIGUSR1 has been received." },

			{ "type": "float", "name": "oio_m1_client_timeout_common",
				"key": "meta1.outgoing.timeout.common.req",
				"descr": "Sets the timeout to the set of (quick) RPC that query a meta1 service",
				"def": 10.0, "min": 0.01, "max": 60.0 },

			{ "type": "float", "name": "oio_m0_client_timeout_common",
				"key": "meta0.outgoing.timeout.common.req",
				"descr": "Sets the timeout to the set of (quick) RPC that query a meta0 service",
				"def": 10.0, "min": 0.01, "max": 60.0 },

			{ "type": "bool", "name": "oio_log_outgoing",
				"key": "server.log_outgoing",
				"def": false,
				"descr": "" },

			{ "type": "bool", "name": "oio_socket_linger_onoff",
				"key": "socket.linger.enabled",
				"def": false,
				"descr": "Set to TRUE to allow the LINGER behavior of TCP sockets, as a default. The connections then end with a normal FIN packet, and go in the TIME_WAIT state for a given delay. Setting to FALSE causes connections to be closed with a RST packet, thus avoiding a lot of TCP sockets in the TIME_WAIT state." },

			{ "type": "epoch", "name": "oio_socket_linger_delay",
				"key": "socket.linger.delay",
				"def": "1s", "min": 0, "max": 60,
				"descr": "When socket.linger.enabled is set to TRUE, socket.linger.delay tells how much the socket remains in the TIME_WAIT state after the close() has been called." },

			{ "type": "bool", "name": "oio_socket_quickack",
				"key": "socket.quickack.enabled",
				"def": true,
				"descr": "Should the sockets opened by the application receive the TCP_QUICKACK flag." },

			{ "type": "bool", "name": "oio_socket_nodelay",
				"key": "socket.nodelay.enabled",
				"def": true,
				"descr": "Should the socket to meta~ services receive the TCP_NODELAY flag. When TRUE, it disables the Naggle's algorithm." },

			{ "type": "bool", "name": "oio_socket_fastopen",
				"key": "socket.fastopen.enabled",
				"def": true,
				"descr": "Should the socket to meta~ services use TCP_FASTOPEN flag." },

			{ "type": "int32", "name": "oio_client_fake_timeout_threshold",
				"key": "enbug.client.fake_timeout.threshold",
				"def": "10",
				"descr": "Set the probability of fake timeout failures, in any client RPC to a 'meta' service" },

			{ "type": "bool", "name": "oio_client_down_avoid",
				"key": "client.down_cache.avoid",
				"def": true,
				"descr": "Should an error be raised when the peer is marked down, instead of trying to contact the peer." },

			{ "type": "bool", "name": "oio_client_down_shorten",
				"key": "client.down_cache.shorten",
				"def": false,
				"descr": "Should the connection timeout be dramatically shortened when talking to a peer that has been reported down. Set to false by default, this is evaluated after the avoidance of those peers." },

			{ "type": "bool", "name": "oio_client_cache_errors",
				"key": "client.errors_cache.enabled",
				"def": false,
				"descr": "Should the client feed a cache with the network errors it encounters, and should those errors be used to prevent RPC to be performed toward 'too-faulty' peers." },

			{ "type": "uint64", "name": "oio_client_cache_errors_max",
				"key": "client.errors_cache.max",
				"def": "60", "min": 1, "max": "4Gi",
				"descr": "Sets the number of faults (on the period given by client.errors_cache.period) beyond which a peer is considered as too faulty to try a new RPC." },

			{ "type": "epoch", "name": "oio_client_cache_errors_period",
				"key": "client.errors_cache.period",
				"def": "60s", "min": "1s", "max": "1h",
				"descr": "Sets the size of the time window used to count the number of network errors." },


			{ "type": "float", "name": "oio_client_timeout_single",
				"key": "gridd.timeout.single.common",
				"def": 30.0, "min": 0.01, "max": 120.0,
				"descr": "Sets the default timeout for unitary (request/response) RPC, without considering the possible redirection." },

			{ "type": "float", "name": "oio_client_timeout_whole",
				"key": "gridd.timeout.whole.common",
<<<<<<< HEAD
				"def": 30.0, "min": 0.01, "max": 120.0,
				"descr": "Sets the global timeout of a RPC to a 'meta' service, considering all the possible redirections." },
=======
				"def": 30.0, "min": 0.1, "max": 120.0,
				"descr": "Sets the global timeout of a RPC to e 'meta' service, considering all the possible redirections." },
>>>>>>> 8e260185

			{ "type": "float", "name": "oio_client_timeout_connect",
				"key": "gridd.timeout.connect.common",
				"def": 4.0, "min": 0.1, "max": 30.0,
				"descr": "Sets the connection timeout, involved in any RPC to a 'meta' service." }
		]
	},
	"sqliterepo_remote": {
		"license": "lgpl",
		"code": "sqliterepo_remote_variables.c",
		"header": "sqliterepo_remote_variables.h",
		"variables": [
			{ "type": "float", "name": "oio_election_use_timeout_cnx",
				"key": "sqliterepo.outgoing.timeout.cnx.use",
				"descr": "Sets the connection timeout when ping'ing a peer database. Keep it small. Only used when UDP is disabled.",
				"def": 1.0, "min": 0.01, "max": 30.0 },

			{ "type": "float", "name": "oio_election_use_timeout_req",
				"key": "sqliterepo.outgoing.timeout.req.use",
				"descr": "Sets the global timeout when ping'ing a peer database. Keep it small.",
				"def": 10.0, "min": 0.01, "max": 30.0 },

			{ "type": "float", "name": "oio_election_getvers_timeout_cnx",
				"key": "sqliterepo.outgoing.timeout.cnx.getvers",
				"descr": "Sets the connection timeout when exchanging versions between databases replicas.",
				"def": 5.0, "min": 0.01, "max": 30.0 },

			{ "type": "float", "name": "oio_election_getvers_timeout_req",
				"key": "sqliterepo.outgoing.timeout.req.getvers",
				"descr": "Sets the global timeout when performing a version exchange RPC. Keep it rather small, to let election quickly fail on network troubles. Only used when UDP is disabled.",
				"def": 10.0, "min": 0.01, "max": 30.0 },

			{ "type": "float", "name": "oio_election_replicate_timeout_cnx",
				"key": "sqliterepo.outgoing.timeout.cnx.replicate",
				"descr": "Sets the connection timeout sending a replication request.",
				"def": 5.0, "min": 0.01, "max": 30.0 },

			{ "type": "float", "name": "oio_election_replicate_timeout_req",
				"key": "sqliterepo.outgoing.timeout.req.replicate",
				"descr": "Sets the global timeout when sending a replication RPC, from the current MASTER to a SLAVE",
				"def": 10.0, "min": 0.01, "max": 30.0 },

			{ "type": "float", "name": "oio_election_resync_timeout_cnx",
				"key": "sqliterepo.outgoing.timeout.cnx.resync",
<<<<<<< HEAD
				"descr": "Set the connection timeout during RPC to ask for a SLAVE database to be resync'ed to its MASTER",
				"def": 1.0, "min": 0.01, "max": 30.0 },
=======
				"descr": "Set the connection timeout during RPC to ask for a SLAVE database to be resync on its MASTER",
				"def": 5.0, "min": 0.01, "max": 30.0 },
>>>>>>> 8e260185

			{ "type": "float", "name": "oio_election_resync_timeout_req",
				"key": "sqliterepo.outgoing.timeout.req.resync",
				"descr": "Sets the global timeout of a RESYNC request sent to a 'meta' service. Sent to a SLAVE DB, the RESYNC operation involves a RPC from the SLAVE to the MASTER, then a DB dump on the MASTER and restoration on the SLAVE. Thus that operation might be rather long, due to the possibility of network/disk latency/bandwidth, etc.",
				"def": 30.0, "min": 0.01, "max": 60.0 }
		]
	},
	"sqliterepo": {
		"license": "lgpl",
		"code": "sqliterepo_variables.c",
		"header": "sqliterepo_variables.h",
		"variables": [
			{ "type": "uint", "name": "sqliterepo_zk_mux_factor",
				"key": "sqliterepo.zk.mux_factor",
				"descr": "For testing purposes. The value simulates ZK sharding on different connection to the same cluster.",
				"def": 1, "min": 1, "max": 64},

			{ "type": "bool", "name": "sqliterepo_zk_shuffle",
				"key": "sqliterepo.zk.shuffle",
				"descr": "Should the synchronism mechanism shuffle the set of URL in the ZK connection string? Set to yes as an attempt to a better balancing of the connections to the nodes of the ZK cluster.",
				"def": true},

			{ "type": "bool", "name": "sqliterepo_election_lazy_recover",
				"key": "sqliterepo.election.lazy_recover",
				"descr": "Should the election mecanism try to recreate missing DB?",
				"def": false},

			{ "type": "monotonic", "name": "oio_election_period_cond_wait",
				"key": "sqliterepo.election.wait.quantum",
<<<<<<< HEAD
				"descr": "In the current sqliterepo repository, while loop-waiting for a final election status to be reached, this value sets the unit amount of time each unit can wait on the lock. Keep this value rather small to avoid waiting for too long, but not too small to avoid dumping CPU cycles in active waiting.",
				"def": "1s", "min": "1ms", "max": "1h" },
=======
				"descr": "In the current sqliterepo repository, while loop-waiting for a final election status to be reached, this value sets the unit amount of time of eacch unit wait on the lock. Keep this value rather small to avoid waitin for too long, but not too small to avoid dumping CPU cycles in active waiting.",
				"def": "4s", "min": "100ms", "max": "1h" },
>>>>>>> 8e260185

			{ "type": "monotonic", "name": "oio_election_delay_wait",
				"key": "sqliterepo.election.wait.delay",
				"descr": "In the current sqliterepo repository, sets the maximum amount of time a worker thread is allowed to wait for an election to get its final status.",
				"def": "20s", "min": "100ms", "max": "1h" },

			{ "type": "bool", "name": "oio_election_enable_nowait_pending",
				"key": "sqliterepo.election.nowait.enable",
				"descr": "Check of the election is pending since too long. If it is, don't way for it.",
				"def": false },

			{ "type": "monotonic", "name": "oio_election_delay_nowait_pending",
				"key": "sqliterepo.election.nowait.after",
				"descr": "In the current sqliterepo repository, sets the amount of time spent in an election resolution that will make a worker thread won't wait at all and consider that election is stalled.",
				"def": "15m", "min": "1ms", "max": "max" },

			{ "type": "monotonic", "name": "oio_election_delay_expire_NONE",
				"key": "sqliterepo.election.delay.expire_none",
				"descr": "In the current sqliterepo repository, sets the amount of time an election without status will be forgotten ",
				"def": "30m", "min": "1s", "max": "1d" },

			{ "type": "monotonic", "name": "oio_election_delay_expire_SLAVE",
				"key": "sqliterepo.election.delay.expire_slave",
				"descr": "In the current sqliterepo repository, sets the amount of time after which a SLAVE election will drop its status and return to the NONE status. This helps recycling established-but-unused elections, and save Zookeeper nodes.",
				"def": "210m", "min": "1s", "max": "7d" },

			{ "type": "monotonic", "name": "oio_election_delay_ping_final",
				"key": "sqliterepo.election.delay.ping_final",
				"descr": "In the current sqliterepo repository, sets the average amount of time after which a PING will be sent for an established election. This is an average, in fact some jitter is introduced to avoid resonance effects on large-scale platforms. Should be greater than sqliterepo.election.delay.expire_slave if you want the slaves to actually expire.",
				"def": "30m", "min": "1ms", "max": "1d" },

			{ "type": "monotonic", "name": "oio_election_delay_expire_MASTER",
				"key": "sqliterepo.election.delay.expire_master",
				"descr": "In the current sqliterepo repository, sets the amount of time after which a MASTER election will drop its status and return to the NONE status. This helps recycling established-but-unused elections, and save Zookeeper nodes. Keep this value between sqliterepo.election.delay.expire_slave and sqliterepo.election.delay.ping_final if you want the election to never expire.",
				"def": "240m", "min": "1ms", "max": "7d" },

			{ "type": "monotonic", "name": "oio_election_delay_retry_FAILED",
				"key": "sqliterepo.election.delay.retry_failed",
				"descr": "In the current sqliterepo repository, sets the amount of time after which a failed election leaves its FAILED status and returns to the NONE status.",
				"def": "2s", "min": "1ms", "max": "7d" },

			{ "type": "uint", "name": "_page_size",
				"key": "sqliterepo.page_size",
				"descr": "In the current sqliterepo repository, sets the page size of all the databases used. This value only has effects on databases created with that value.",
				"def": 4096, "min": 512, "max": "1024 * 1024" },

			{ "type": "int32", "name": "oio_sqlx_request_failure_threshold",
				"key": "enbug.sqliterepo.client.failure.threshold",
				"descr": "In testing situations, sets the average ratio of requests failing for a fake reason (from the peer). This helps testing the retrial mechanisms.",
				"def": 10, "min": 0, "max": 100 },

			{ "type": "monotonic", "name": "oio_sqlx_timeout_check_period",
				"key": "enbug.sqliterepo.client.timeout.period",
				"descr": "In testing situations, sets the average ratio of requests failing for a fake reason (connection timeout). This helps testing the retrial mechanisms and the behavior under strong network split-brain.",
				"def": "1s", "min": "1ms", "max": "1d" },

			{ "type": "monotonic", "name": "oio_sqlx_timeout_check_max",
				"key": "sqliterepo.client.timeout.alert_if_longer",
				"descr": "In the current sqliterepo repository, sets the maximum amount of time a periodical task may take, while checking for the timeouts on the outbound connections.",
				"def": "5s", "min": "1ms", "max": "1h" },

			{ "type": "uint", "name": "sqliterepo_election_task_EXIT_period",
				"key": "sqliterepo.election.task.exit.period",
				"descr": "In jiffies, how often the removal of expired NONE elections happens",
				"def": "5", "min": 0, "max": "86400" },

			{ "type": "uint", "name": "sqliterepo_election_task_TIMER_period",
				"key": "sqliterepo.election.task.timer.period",
				"descr": "In jiffies, how often the elections waiting for timers are fired",
				"def": "1", "min": 0, "max": "86400" },

			{ "type": "uint", "name": "sqliterepo_election_task_PING_period",
				"key": "sqliterepo.election.task.ping.period",
				"descr": "In jiffies, how often a PING may be triggered for elections in a final state.",
				"def": "15", "min": 0, "max": "86400" },

			{ "type": "monotonic", "name": "sqliterepo_election_task_EXIT_alert",
				"key": "sqliterepo.election.task.exit.alert",
				"descr": "When NONE elections are expired, report a warning if the background task holds the lock longer than this value.",
				"def": "200ms", "min": 0, "max": "max" },

			{ "type": "monotonic", "name": "sqliterepo_election_task_TIMER_alert",
				"key": "sqliterepo.election.task.timer.alert",
				"descr": "When timers are raised on elections, report a warning if the background task holds the lock longer than this value.",
				"def": "200ms", "min": 0, "max": "max" },

			{ "type": "monotonic", "name": "sqliterepo_election_task_PING_alert",
				"key": "sqliterepo.election.task.ping.alert",
				"descr": "When pings are sent from election in a final state, report a warning if the background task holds the lock longer than this value.",
				"def": "200ms", "min": 0, "max": "max" },

			{ "type": "uint", "name": "disconnection_rrd_window",
			   "key": "sqliterepo.zk.rrd.window",
				"descr": "Sets the time window to remember the reconnection events, on a ZK connection.",
			   "def": 30, "min": 1, "max": 4095 },

			{ "type": "uint", "name": "disconnection_threshold",
				"key": "sqliterepo.zk.rrd.threshold",
				"descr": "Sets the maximum number of reconnections to the ZK that remains acceptable. Beyond that limit, we consider that the current service has been disconnected, and that it has lost all its nodes.",
				"def": 5, "min": 1, "max": "1 << 32 - 1" },

			{ "type": "int32", "name": "oio_sync_failure_threshold_action",
				"key": "enbug.sqliterepo.synchro.failure",
				"descr": "Fake error rate on synchronism RPC (a.k.a. ZK) ",
				"def": 10, "min": 0, "max": 100 },

			{ "type": "bool", "name": "_cache_fail_on_heavy_load",
				"key": "sqliterepo.cache.heavyload.fail",
				"descr": "Triggers an error when a thread waits for an overloaded database.",
				"def": false},

			{ "type": "bool", "name": "_cache_alert_on_heavy_load",
				"key": "sqliterepo.cache.heavyload.alert",
				"descr": "Triggers an alert when a thread tries to wait for an overloaded database.",
				"def": true },

			{ "type": "uint32", "name": "_cache_max_waiting",
				"key": "sqliterepo.cache.waiting.max",
				"descr": "Sets how many threads can wait on a single database. All the additional waiters will be denied with any wait attempt.",
				"def": 16, "min": 0, "max": "1<<32 - 1" },

			{ "type": "monotonic", "name": "_cache_timeout_open",
				"key": "sqliterepo.cache.timeout.open",
				"descr": "Sets how long a worker thread accepts for a DB to become available.",
				"def": "20s", "min": "1ms", "max": "1d" },

			{ "type": "monotonic", "name": "_cache_period_cond_wait",
				"key": "sqliterepo.cache.timeout.lock",
				"descr": "Sets how long we (unit)wait on the lock around the databases. Keep it small.",
				"def": "1s", "min": "1ms", "max": "1h" },

			{ "type": "uint32", "name": "_cache_heat_threshold",
				"key": "sqliterepo.cache.heat_threshold",
				"descr": "Sets the heat value below which a database is considered hot",
				"def": 1, "min": 1, "max": "1 << 32 - 1" },

			{ "type": "monotonic", "name": "_cache_grace_delay_cool",
				"key": "sqliterepo.cache.ttl.cool",
				"descr": "Sets the period after the return to the IDLE/COLD state, during which the recycling is forbidden. 0 means the base won't be decached.",
				"def": "1ms", "min": "0", "max": "1d" },

			{ "type": "monotonic", "name": "_cache_grace_delay_hot",
				"key": "sqliterepo.cache.ttl.hot",
				"descr": "Sets the period after the return to the IDLE/HOT state, during which the recycling is forbidden. 0 means the base won't be decached.",
				"def": "1ms", "min": "0", "max": "1d" },

			{ "type": "uint", "name": "sqliterepo_release_size",
				"key": "sqliterepo.release_size",
				"descr": "Sets how many bytes bytes are released when the LEAN request is received by the current 'meta' service.",
				"def": "64Mi", "min": 1, "max": "1<<32 - 1" },

			{ "type": "monotonic", "name": "sqliterepo_zk_timeout",
				"key": "sqliterepo.zk.timeout",
				"descr": "Sets the timeout of the zookeeper handle (in the meaning of the zookeeper client library)",
				"def": "10s", "min": "1ms", "max": "1h" },

			{ "type": "uint", "name": "sqliterepo_repo_max_bases_hard",
				"key": "sqliterepo.repo.hard_max",
				"descr": "Sets how many databases can be kept simultaneously open (in use or idle) in the current service. If defined to 0, it is set to 30% of available file descriptors.",
				"def": "0", "min": "0", "max": "128ki" },

			{ "type": "uint", "name": "sqliterepo_repo_max_bases_soft",
				"key": "sqliterepo.repo.soft_max",
				"descr": "Sets how many databases can be in use at the same moment in the current service. If defined to 0, it is set to sqliterepo.repo.hard_max.",
				"def": "0", "min": "0", "max": "128ki" },

			{ "type": "monotonic", "name": "sqliterepo_getvers_backoff",
				"key": "sqliterepo.repo.getvers_backoff",
				"descr": ".",
				"def": "2s", "min": "10ms", "max": "1m" },

			{ "type": "uint", "name": "sqliterepo_getvers_max_retries",
				"key": "sqliterepo.repo.getvers_max_retries",
				"descr": "Sets how many versions exchanges are allowed during the journey in the election FSM.",
				"def": 2, "min": 1, "max": "64" },

			{ "type": "uint", "name": "sqliterepo_fd_max_active",
				"key": "sqliterepo.repo.fd_max_active",
				"descr": "Maximum number of simultaneous outgoing connections. Set to 0 for an automatic detection (2% of available file descriptors).",
				"def": 512, "min": 0, "max": "64ki" },

			{ "type": "uint", "name": "sqliterepo_fd_min_active",
				"key": "sqliterepo.repo.fd_min_active",
				"descr": "Minimum number of simultaneous outgoing connections.",
				"def": 32, "min": 0, "max": "64ki" }
		]
	},
	"rdir": {
		"code": "rdir_variables.c",
		"header": "rdir_variables.h",
		"variables": [
			{ "type": "uint", "name": "rdir_fd_per_base",
				"key": "rdir.fd_per_base",
				"descr": "Configure the maximum number of file descriptors allowed to each leveldb database. Set to 0 to autodetermine the value (cf. rdir.fd_reserve). The real value will be clamped at least to 8. Will only be applied on bases opened after the configuration change.",
				"def": 0, "min": 0, "max": "16ki" },

			{ "type": "uint", "name": "rdir_fd_reserve",
				"key": "rdir.fd_reserve",
				"descr": "Configure the total number of file descriptors the leveldb backend may use. Set to 0 to autodetermine the value. Will only be applied on bases opened after the configuration change.",
				"def": 0, "min": 0, "max": "32ki" }
		]
	},
	"server": {
		"license": "lgpl",
		"code": "server_variables.c",
		"header": "server_variables.h",
		"variables": [
			{ "type": "uint", "name": "server_fd_max_passive",
				"key": "server.fd_max_passive",
				"descr": "Maximum number of simultaneous incoming connections. Set to 0 for an automatic detection (40% of available file descriptors).",
				"def": 0, "min": 0, "max": "64ki" },

			{ "type": "bool", "name": "oio_udp_allowed",
				"key": "udp_allowed",
				"def": true,
				"descr": "Allow the sqlx client DB_USE RPC to be sent via UDP instead of the default TCP channel."},

			{ "type": "epoch", "name": "oio_sqlx_lb_refresh_period",
				"key": "sqlx.lb.refresh_period",
				"descr": "In the current sqlx-based service, tells the period (in seconds) at which the service will refresh its load-balancing information.",
				"def": "1", "min": 1, "max": "60s" },

			{ "type": "uint", "name": "server_event_batch_size",
				"key": "server.batch.events",
				"descr": "In the network core of a server, how many events do you manage in each call to epoll_wait(). Set to a low value to quickly react on new connections, or to an high value to rather treat established connections. The value is bound to a stack-allocated buffer, keep it rather small.",
				"def": 128, "min": 1, "max": "4ki" },

			{ "type": "uint", "name": "server_accept_batch_size",
				"key": "server.batch.accept",
				"descr": "In the network core, when the server socket wakes the call to epoll_wait(), that value sets the number of subsequent calls to accept(). Setting it to a low value allows to quickly switch to other events (established connection) and can lead to a starvation on the new connections. Setting to a high value might spend too much time in accepting and ease denials of service (with established but idle cnx).",
				"def": 64, "min": 1, "max": "4ki" },

			{ "type": "monotonic", "name": "sqliterepo_server_exit_ttl",
				"key": "sqliterepo.service.exit_ttl",
				"descr": ".",
				"def": "10s", "min": "1ms", "max": "1h" },

			{ "type": "int", "name": "server_threadpool_max_unused",
				"key": "server.pool.max_unused",
				"descr": "In the current server, sets how many threads may remain unused. This value is, in the GLib, common to all the threadpools.",
				"def": "20", "min":0, "max":"1<<31 -1" },

			{ "type": "monotonic", "name": "server_threadpool_max_idle",
				"key": "server.pool.max_idle",
				"descr": "In the current server, sets how long a thread can remain unused before being considered as idle (and thus be stopped)",
				"def": "30s", "min": 1, "max": "1h" },

			{ "type": "int", "name": "server_threadpool_max_stat",
				"key": "server.pool.max_stat",
				"descr": "In the current server, sets how many threads are allowed to the stats server. Keep this value really small, 1 should be enough for most usages, and consider increasing it if you have clues that the management of internal metrics is the bottleneck. Set to 0 for no limit.",
				"def": "1", "min": 0, "max": "1 << 31 - 1" },

			{ "type": "int", "name": "server_threadpool_max_tcp",
				"key": "server.pool.max_tcp",
				"descr": "In the current server, sets the maximum number of threads for the pool responsible for the TCP connections (threading model is one thread per request being managed, and one request at once per TCP connection). Set to 0 for no limit.",
				"def": "0", "min": 0, "max": "1 << 31 - 1" },

			{ "type": "int", "name": "server_threadpool_max_udp",
				"key": "server.pool.max_udp",
				"descr": "In the current server, sets the maximum number of threads for pool responsible for the UDP messages handling. UDP is only used for quick synchronisation messages during MASTER elections. Set ot 0 for no limit.",
				"def": 4, "min": 0, "max": "1 << 31 - 1" },

			{ "type": "monotonic", "name": "server_cnx_ttl_never",
				"key": "server.cnx.timeout.never",
				"descr": "In the current server, sets the maximum amount of time an established connection is allowed to live when it has no activity at all.",
				"def": "30s", "min": 0, "max": "1d" },

			{ "type": "monotonic", "name": "server_cnx_ttl_persist",
				"key": "server.cnx.timeout.persist",
				"descr": "In the current server, sets the maximum amount of time a connection is allowed to live, since its creation by the accept() call, whether it presents activity or not.",
				"def": "2h", "min": 0, "max": "1d" },

			{ "type": "monotonic", "name": "server_cnx_ttl_idle",
				"key": "server.cnx.timeout.idle",
				"descr": "In the current server, sets the maximum amount of time a connection may live without activity since the last activity (i.e. the last reply sent)",
				"def": "5m", "min": 0, "max": "1d" },

			{ "type": "monotonic", "name": "server_udp_queue_ttl",
				"key": "server.udp_queue.ttl",
<<<<<<< HEAD
				"descr": "In the current server, sets the maximum amount of time a queued UDP frame may remain in the queue. When unqueued, if the message was queued for too long, it will be dropped. The purpose of such a mechanism is to avoid clogging the queue and the whole election/cache mechanisms with old messages, those messages having already been resent.",
				"def": "2s", "min": "100ms", "max": "1d" },

			{ "type": "uint", "name": "server_udp_queue_maxlen",
				"key": "server.udp_queue.max",
				"descr": "In the current server, sets the maximum length of the queue for UDP messages. When that number has been reached and a new message arrives, the message will be dropped.",
				"def": 8192, "min": 0, "max": "1 << 32 - 1" },
=======
				"descr": "In the current server, sets the maximum amount of time a queued UDP frame may remain in the queue. When unqueued, if the message was queued for too long, it will be dropped. The purpose of such a mechanism is to avoid clogging the queue and the whole election/cache mechanisms with old messages, thoses message having already been resent.",
				"def": "1s", "min": "100ms", "max": "1d" },

			{ "type": "uint", "name": "server_udp_queue_maxlen",
				"key": "server.udp_queue.max",
				"descr": "In the current server, sets the maximumu length of the queue for UDP messages. When that number has been reached and a new message arrives, the message will be dropped.",
				"def": 512, "min": 0, "max": "1 << 32 - 1" },
>>>>>>> 8e260185

			{ "type": "monotonic", "name": "server_queue_max_delay",
				"key": "server.queue.max_delay",
				"descr": "Anti-DDoS counter-mesure. In the current server, sets the maximum amount of time a queued TCP event may remain in the queue. If an event is polled and the thread sees the event stayed longer than that delay, the connection is immediately closed. Keep this value rather high because the connection closing doesn't involve a reply that will help the client to retry with an exponential back-off.",
				"def": "60s", "min": "10ms", "max": "1h" },

			{ "type": "monotonic", "name": "server_queue_warn_delay",
				"key": "server.queue.warn_delay",
				"descr": "In the current server, set the time threshold after which a warning is sent when a file descriptor stays longer than that in the queue of the Thread Pool.",
				"def": "4s", "min": "10ms", "max": "1h" },

			{ "type": "monotonic", "name": "meta_queue_max_delay",
				"key": "meta.queue.max_delay",
				"descr": "Anti-DDoS counter-mesure. In the current server, sets the maximum amount of time a queued TCP event may remain in the queue. If an event is polled and the thread sees the event stayed longer than that delay, A '503 Unavailabe' error is replied.",
				"def": "40s", "min": "10ms", "max": "1h" },

			{ "type": "int32", "name": "oio_server_request_failure_threshold",
				"key": "enbug.server.request.failure.threshold",
				"descr": "In testing situations, sets the average ratio of requests failing for a fake reason (from the peer). This helps testing the retrial mechanisms.",
				"def": 30, "min": 0, "max": 100 },

			{ "type": "uint", "name": "malloc_trim_size_ondemand",
				"key": "server.malloc_trim_size.ondemand",
				"descr": "Sets how many bytes bytes are released when the LEAN request is received by the current 'meta' service.",
				"def": 0, "min": 0, "max": "1<<32 - 1" },

			{ "type": "uint", "name": "sqlx_periodic_malloctrim_period",
				"key": "server.task.malloc_trim.period",
				"descr": "In jiffies, how often the periodic task that calls malloc_trim() is fired.",
				"def": 3600, "min": 0, "max": "86400" },

			{ "type": "uint", "name": "sqlx_periodic_malloctrim_size",
				"key": "server.malloc_trim_size.periodic",
				"descr": "Sets how many bytes bytes are released when the LEAN request is received by the current 'meta' service.",
				"def": 0, "min": 0, "max": "1<<32 - 1" },

			{ "type": "uint", "name": "sqlx_periodic_decache_period",
				"key": "server.periodic_decache.period",
				"descr": "In ticks / jiffies, with approx. 1 tick per second. 0 means never",
				"def": 0, "min": 0, "max": "1Mi" },

			{ "type": "uint", "name": "sqlx_periodic_decache_max_bases",
				"key": "server.periodic_decache.max_bases",
				"descr": "How many bases may be decached each time the background task performs its Dance of Death",
				"def": 1, "min": 1, "max": "4Mi" },

			{ "type": "monotonic", "name": "sqlx_periodic_decache_max_delay",
				"key": "server.periodic_decache.max_delay",
				"descr": "How long may the decache routine take",
				"def": "500ms", "min": "1ms", "max": "1m" },

			{ "type": "monotonic", "name": "sqlx_request_max_delay_start",
				"key": "server.request.max_delay_start",
				"descr": "How long a request might take to start executing on the server side. This value is used to compute a deadline for several waitings (DB cache, manager of elections, etc). Common to all sqliterepo-based services, it might be overriden.",
				"def": "30s", "min": "1ms", "max": "1h" }
		]
	},
	"proxy": {
		"code": "proxy_variables.c",
		"header": "proxy_variables.h",
		"variables": [
			{ "type": "monotonic", "name": "proxy_request_max_delay",
				"key": "proxy.request.max_delay",
				"descr": "How long a request might take to execute, when no specific deadline has been received. Used to compute a deadline transmitted to backend services, when no timeout is present in the request.",
				"def": "1m", "min": "1ms", "max": "1h" },

			{ "type": "bool", "name": "oio_proxy_srv_shuffle",
				"key": "proxy.srv_shuffle",
				"descr": "Should the proxy shuffle the services addresses before the query, to do a better load-balancing of the requests.",
				"def": true },

			{ "type": "bool", "name": "oio_proxy_dir_shuffle",
				"key": "proxy.dir_shuffle",
				"descr": "Should the proxy shuffle the meta1 addresses before contacting them, thus trying to perform a better fanout of the requests.",
				"def": true },

			{ "type": "epoch", "name": "csurl_refresh_delay",
				"key": "proxy.period.refresh.csurl",
				"descr": "In the proxy, tells the period between the reloadings of the conscience URL, known from the local configuration",
				"def": "30s", "min": 0, "max": "1d" },

			{ "type": "epoch", "name": "srvtypes_refresh_delay",
				"key": "proxy.period.refresh.srvtypes",
				"descr": "In the proxy, tells the period between two refreshes of the known service types, from the conscience",
				"def": "30s", "min": "1s", "max": "1d" },

			{ "type": "epoch", "name": "nsinfo_refresh_delay",
				"key": "proxy.period.reload.nsinfo",
				"descr": "In the proxy, tells the period between two refreshes of the namespace configuration, from the conscience",
				"def": "30s", "min": "1s", "max": "1h" },

			{ "type": "monotonic", "name": "ttl_expire_local_services",
				"key": "proxy.ttl.services.local",
				"descr": "In the proxy cache, sets the TTL of a local service",
				"def": "30s", "min": 0, "max": "1d" },

			{ "type": "monotonic", "name": "ttl_down_services",
				"key": "proxy.ttl.services.down",
				"descr": "In the proxy cache, sets the TTL of a service known to be down",
				"def": "5s", "min": 0, "max": "1d" },

			{ "type": "monotonic", "name": "ttl_known_services",
				"key": "proxy.ttl.services.known",
				"descr": "In a proxy, sets the TTL of each service already encountered",
				"def": "5d", "min": 0, "max": "7d" },

			{ "type": "monotonic", "name": "ttl_expire_master_services",
				"key": "proxy.ttl.services.master",
				"descr": "In a proxy, sets the TTL on each 'known master' entry. That cache is filled each time a redirection to a MASTER occurs, so that we can immediately direct write operation to the service that owns the MASTER copy.",
				"def": "5s", "min": 0, "max": "7d" },

			{ "type": "epoch", "name": "lb_downstream_delay",
				"key": "proxy.period.cs.downstream",
				"descr": "In a proxy, sets the period between the refreshes of the load-balancing state from the central conscience.",
				"def": "5s", "min": 0, "max": "1m" },

			{ "type": "epoch", "name": "lb_upstream_delay",
				"key": "proxy.period.cs.upstream",
				"descr": "In a proxy, sets the period between two sendings of services states to the conscience.",
				"def": "1s", "min": "1s", "max": "1m" },

			{ "type": "uint", "name": "proxy_bulk_max_create_many",
				"key": "proxy.bulk.max.create_many",
				"descr": "In a proxy, sets how many containers can be created at once.",
				"def": "100", "min": 0, "max": "10k" },

			{ "type": "uint", "name": "proxy_bulk_max_delete_many",
				"key": "proxy.bulk.max.delete_many",
				"descr": "In a proxy, sets how many objects can be deleted at once.",
				"def": "100", "min": 0, "max": "10k" },

			{ "type": "bool", "name": "flag_cache_enabled",
				"key": "proxy.cache.enabled",
				"descr": "In a proxy, sets if any form of caching is allowed",
				"def": true,
				"aliases": ["Cache"]},

			{ "type": "bool", "name": "flag_local_scores",
				"key": "proxy.quirk.local_scores",
				"descr": "In a proxy, tells if the (ugly-as-hell) quirk that sets the score known from the conscience on the corresponding entries in the cache of services 'known to be local'",
				"def": false,
				"aliases": ["LocalScores"]},

			{ "type": "bool", "name": "flag_prefer_master_for_write",
				"key": "proxy.prefer.master_for_write",
				"descr": "In a proxy, upon a write request, should the proxy prefer services known to host the MASTER copy of the DB ",
				"def": true,
				"aliases": ["PreferMasterForWrites"]},

			{ "type": "bool", "name": "flag_prefer_master_for_read",
				"key": "proxy.prefer.master_for_read",
				"descr": "In a proxy, upon a read request, should the proxy prefer a service known to host a MASTER copy of the DB. Supersedes proxy.prefer.slave_for_read",
				"def": false,
				"aliases": ["PreferMaster"]},

			{ "type": "bool", "name": "flag_prefer_slave_for_read",
				"key": "proxy.prefer.slave_for_read",
				"descr": "In a proxy, upon a read request, should the proxy prefer a service known to host a SLAVE copy of the DB.",
				"def": false,
				"aliases": ["PreferSlave"]},

			{ "type": "bool", "name": "flag_force_master",
				"key": "proxy.force.master",
				"descr": "In a proxy, should the process ask the target service (with the help of an option in each RPC) to accept the RPC only if it is MASTER on that DB.",
				"def": false,
				"aliases": ["ForceMaster"]},

			{ "type": "uint", "name": "proxy_url_path_maxlen",
				"key": "proxy.url.path.maxlen",
				"descr": "In a proxy, sets the maximum length for the URL it receives. This options protects stack allocation for that URL.",
				"def": 2048, "min": 32, "max": 65536 },

			{ "type": "float", "name": "proxy_timeout_info",
				"key": "proxy.outgoing.timeout.info",
				"descr": "In a proxy, sets the global timeout for 'info' requests issued",
				"def": 5.0, "min": 0.01, "max": 60.0 },

			{ "type": "float", "name": "proxy_timeout_config",
				"key": "proxy.outgoing.timeout.config",
				"descr": "In a proxy, sets the global timeout for 'config' requests issued",
				"def": 10.0, "min": 0.1, "max": 60.0 },

			{ "type": "float", "name": "proxy_timeout_stat",
				"key": "proxy.outgoing.timeout.stat",
				"descr": "In a proxy, sets the global timeout for 'stat' requests issued (mostly forwarded for the event-agent)",
				"def": 10.0, "min": 0.1, "max": 60.0 },

			{ "type": "float", "name": "proxy_timeout_conscience",
				"key": "proxy.outgoing.timeout.conscience",
<<<<<<< HEAD
				"descr": "In a proxy, sets the global timeout for the RPC to the central conscience service.",
				"def": 2.0, "min": 0.01, "max": 60.0 },
=======
				"descr": "In a proxy, sets the global timeout for the RPC to the central cosnience service.",
				"def": 10.0, "min": 0.1, "max": 60.0 },
>>>>>>> 8e260185

			{ "type": "float", "name": "proxy_timeout_common",
				"key": "proxy.outgoing.timeout.common",
				"descr": "In a proxy, sets the global timeout for all the other RPC issued (not conscience, not stats-related)",
				"def": 30.0, "min": 0.1, "max": 60.0 }
		]
	},
	"client": {
		"license": "lgpl",
		"code": "client_variables.c",
		"header": "client_variables.h",
		"variables": [
			{ "type": "bool", "name": "oio_sds_default_autocreate",
				"key": "core.sds.autocreate",
				"descr": "In the current oio-sds client SDK, should the entities be autocreated while accessed for the first time. So, when pushing a content in a container, when this option is set to 'true', the USER and the CONTAINER will be created and configured to the namespace's defaults.",
				"def": false, "declare": false },

			{ "type": "bool", "name": "oio_sds_no_shuffle",
				"key": "core.sds.noshuffle",
				"descr": "In the current oio-sds client SDK, should the rawx services be shuffled before accessed. This helps ensuring a little load-balancing on the client side.",
				"def": false },

			{ "type": "monotonic", "name": "_refresh_major_minor",
				"key": "core.period.refresh.major_minor",
				"descr": "Sets the minimal amount of time between two refreshes of the list of the major/minor numbers of the known devices, currently mounted on the current host. If the set of mounted file systems doesn't change, keep this value high.",
				"def": "30s", "min": "100ms", "max": "1h" },

			{ "type": "monotonic", "name": "_refresh_io_idle",
				"key": "core.period.refresh.io_idle",
				"descr": "Sets the minimal amount of time between two refreshes of the known IO-idle counters for the current host. Keep this small.",
				"def": "1s", "min": "100ms", "max": "1h" },

			{ "type": "float", "name": "oio_sqlx_timeout_req",
				"key": "sqlx.outgoing.timeout.req",
				"descr": "Sets the timeout for the requests issued to the SQLX services.",
				"def": 30.0, "min": 0.01, "max": 60.0 },

			{ "type": "float", "name": "oio_client_rawx_timeout_cnx",
				"key": "core.sds.timeout.cnx.rawx",
				"descr": "Sets the connection timeout for requests issued to rawx services.",
				"def": 5.0, "min": 0.001, "max": 300.0 },
			{ "type": "float", "name": "oio_client_rawx_timeout_req",
				"key": "core.sds.timeout.req.rawx",
				"descr": "Sets the global timeout when uploading a chunk to a rawx service.",
				"def": 60.0, "min": 0.001, "max": 600.0 },

			{ "type": "monotonic", "name": "_refresh_cpu_idle",
				"key": "core.period.refresh.cpu_idle",
				"descr": "Sets the minimal amount of time between two refreshes of the known CPU-idle counters for the current host. Keep this value small.",
				"def": "1s", "min": "100ms", "max": "1h" },

			{ "type": "string", "name": "oio_core_http_user_agent",
				"key": "core.http.user_agent",
				"limit": 64,
				"def": "",
				"descr": "HTTP User-Agent to be used between any C client and the proxy" },

			{ "type": "string", "name": "oio_sds_client_version",
				"key": "core.sds.version",
				"limit": 64,
				"def": "4.0",
				"descr": "The version of the sds. It's used to know the expected metadata of a chunk" }
		]
	}
}<|MERGE_RESOLUTION|>--- conflicted
+++ resolved
@@ -140,13 +140,8 @@
 
 			{ "type": "uint", "name": "oio_resolver_m0cs_default_max",
 				"key": "resolver.cache.csm0.max.default",
-<<<<<<< HEAD
 				"descr": "In any service resolver instantiated, sets the maximum number of entries related to meta0 (meta1 addresses) and conscience (meta0 address)",
-				"def": 0, "min": 0, "max": "max" },
-=======
-				"descr": "In any service resolver instanciated, sets the maximum number of entries related to meta0 (meta1 addresses) and conscience (meta0 address)",
 				"def": "4Mi", "min": 0, "max": "max" },
->>>>>>> 8e260185
 
 			{ "type": "monotonic", "name": "oio_resolver_srv_default_ttl",
 				"key": "resolver.cache.srv.ttl.default",
@@ -155,13 +150,8 @@
 
 			{ "type": "uint", "name": "oio_resolver_srv_default_max",
 				"key": "resolver.cache.srv.max.default",
-<<<<<<< HEAD
 				"descr": "In any service resolver instantiated, sets the maximum number of meta1 entries (data-bound services)",
-				"def": 0, "min": 0, "max": "max" }
-=======
-				"descr": "In any service resolver instanciated, sets the maximum number of meta1 entries (data-bound services)",
 				"def": "4Mi", "min": 0, "max": "max" }
->>>>>>> 8e260185
 		]
 	},
 	"metautils": {
@@ -290,13 +280,8 @@
 
 			{ "type": "float", "name": "oio_client_timeout_whole",
 				"key": "gridd.timeout.whole.common",
-<<<<<<< HEAD
-				"def": 30.0, "min": 0.01, "max": 120.0,
+				"def": 30.0, "min": 0.1, "max": 120.0,
 				"descr": "Sets the global timeout of a RPC to a 'meta' service, considering all the possible redirections." },
-=======
-				"def": 30.0, "min": 0.1, "max": 120.0,
-				"descr": "Sets the global timeout of a RPC to e 'meta' service, considering all the possible redirections." },
->>>>>>> 8e260185
 
 			{ "type": "float", "name": "oio_client_timeout_connect",
 				"key": "gridd.timeout.connect.common",
@@ -341,13 +326,8 @@
 
 			{ "type": "float", "name": "oio_election_resync_timeout_cnx",
 				"key": "sqliterepo.outgoing.timeout.cnx.resync",
-<<<<<<< HEAD
-				"descr": "Set the connection timeout during RPC to ask for a SLAVE database to be resync'ed to its MASTER",
-				"def": 1.0, "min": 0.01, "max": 30.0 },
-=======
 				"descr": "Set the connection timeout during RPC to ask for a SLAVE database to be resync on its MASTER",
 				"def": 5.0, "min": 0.01, "max": 30.0 },
->>>>>>> 8e260185
 
 			{ "type": "float", "name": "oio_election_resync_timeout_req",
 				"key": "sqliterepo.outgoing.timeout.req.resync",
@@ -377,13 +357,8 @@
 
 			{ "type": "monotonic", "name": "oio_election_period_cond_wait",
 				"key": "sqliterepo.election.wait.quantum",
-<<<<<<< HEAD
 				"descr": "In the current sqliterepo repository, while loop-waiting for a final election status to be reached, this value sets the unit amount of time each unit can wait on the lock. Keep this value rather small to avoid waiting for too long, but not too small to avoid dumping CPU cycles in active waiting.",
-				"def": "1s", "min": "1ms", "max": "1h" },
-=======
-				"descr": "In the current sqliterepo repository, while loop-waiting for a final election status to be reached, this value sets the unit amount of time of eacch unit wait on the lock. Keep this value rather small to avoid waitin for too long, but not too small to avoid dumping CPU cycles in active waiting.",
 				"def": "4s", "min": "100ms", "max": "1h" },
->>>>>>> 8e260185
 
 			{ "type": "monotonic", "name": "oio_election_delay_wait",
 				"key": "sqliterepo.election.wait.delay",
@@ -663,23 +638,13 @@
 
 			{ "type": "monotonic", "name": "server_udp_queue_ttl",
 				"key": "server.udp_queue.ttl",
-<<<<<<< HEAD
 				"descr": "In the current server, sets the maximum amount of time a queued UDP frame may remain in the queue. When unqueued, if the message was queued for too long, it will be dropped. The purpose of such a mechanism is to avoid clogging the queue and the whole election/cache mechanisms with old messages, those messages having already been resent.",
-				"def": "2s", "min": "100ms", "max": "1d" },
+				"def": "1s", "min": "100ms", "max": "1d" },
 
 			{ "type": "uint", "name": "server_udp_queue_maxlen",
 				"key": "server.udp_queue.max",
 				"descr": "In the current server, sets the maximum length of the queue for UDP messages. When that number has been reached and a new message arrives, the message will be dropped.",
-				"def": 8192, "min": 0, "max": "1 << 32 - 1" },
-=======
-				"descr": "In the current server, sets the maximum amount of time a queued UDP frame may remain in the queue. When unqueued, if the message was queued for too long, it will be dropped. The purpose of such a mechanism is to avoid clogging the queue and the whole election/cache mechanisms with old messages, thoses message having already been resent.",
-				"def": "1s", "min": "100ms", "max": "1d" },
-
-			{ "type": "uint", "name": "server_udp_queue_maxlen",
-				"key": "server.udp_queue.max",
-				"descr": "In the current server, sets the maximumu length of the queue for UDP messages. When that number has been reached and a new message arrives, the message will be dropped.",
 				"def": 512, "min": 0, "max": "1 << 32 - 1" },
->>>>>>> 8e260185
 
 			{ "type": "monotonic", "name": "server_queue_max_delay",
 				"key": "server.queue.max_delay",
@@ -869,13 +834,8 @@
 
 			{ "type": "float", "name": "proxy_timeout_conscience",
 				"key": "proxy.outgoing.timeout.conscience",
-<<<<<<< HEAD
 				"descr": "In a proxy, sets the global timeout for the RPC to the central conscience service.",
-				"def": 2.0, "min": 0.01, "max": 60.0 },
-=======
-				"descr": "In a proxy, sets the global timeout for the RPC to the central cosnience service.",
 				"def": 10.0, "min": 0.1, "max": 60.0 },
->>>>>>> 8e260185
 
 			{ "type": "float", "name": "proxy_timeout_common",
 				"key": "proxy.outgoing.timeout.common",
