# Copyright (C) 2015-2019 OpenIO SAS, as part of OpenIO SDS
#
# This library is free software; you can redistribute it and/or
# modify it under the terms of the GNU Lesser General Public
# License as published by the Free Software Foundation; either
# version 3.0 of the License, or (at your option) any later version.
#
# This library is distributed in the hope that it will be useful,
# but WITHOUT ANY WARRANTY; without even the implied warranty of
# MERCHANTABILITY or FITNESS FOR A PARTICULAR PURPOSE.  See the GNU
# Lesser General Public License for more details.
#
# You should have received a copy of the GNU Lesser General Public
# License along with this library.

import unittest
from six import itervalues, iteritems

from mock import MagicMock as Mock

from oio.common.exceptions import PreconditionFailed
from oio.common.logger import get_logger
from oio.directory.meta0 import \
        Meta0PrefixMapping, \
        generate_short_prefixes as prefixes, \
        _slice_services, _bootstrap


class TestMeta0Bootstrap(unittest.TestCase):

    def setUp(self):
        super(TestMeta0Bootstrap, self).setUp()

    def generate_services(self, count, nb_sites=1, fill_token=2):
        assert(count > 0)
        assert(nb_sites > 0)
        sites = ['s' + str(i) for i in range(nb_sites)]

        def _loc(i):
            s = list()
            s.append(sites[i % len(sites)])
            for _ in range(fill_token):
                s.append('0')
            s.append('h' + str(i))
            return '.'.join(s)

        for i in range(count):
            yield {'addr': '127.0.0.1:{0}'.format(6000+i),
                   'id': 'srv-{0}'.format(i),
                   'type': 'meta1', 'tags': {'tag.loc': _loc(i)}}

    def _test_ok(self, groups, sites=1, replicas=1, level=0, fill_token=0):
        nb_services = sites * 3
        srv = list(self.generate_services(nb_services, nb_sites=sites,
                                          fill_token=fill_token))
        _after = _bootstrap(srv, groups, replicas, level)
        ideal_per_slice = (len(groups) * replicas) // sites
        for start, end in _slice_services(_after, level):
            total = sum(len(s['bases']) for s in _after[start:end])
            # Check the sites are evenly loaded
            bounds = (ideal_per_slice, ideal_per_slice+1)
            self.assertIn(total, bounds)
            # Check services are uniformly balanced within the
            # current slice.
            ideal_per_node = total // (end - start)
            bounds = (ideal_per_node, ideal_per_node+1)
            for s in _after[start:end]:
                self.assertIn(len(s['bases']), bounds)

    def test_bootstrap_not_enough_sites(self):
        for groups in (prefixes(1),  # 16
                       prefixes(2),  # 256
                       prefixes(3),  # 4096
                       prefixes(4)):  # 64ki
            groups = list(groups)
            for replicas in range(2, 5):
                for sites in range(1, replicas):
                    srv = list(self.generate_services(sites*3,
                                                      nb_sites=sites,
                                                      fill_token=2))
                    self.assertRaises(PreconditionFailed,
                                      _bootstrap, srv, groups,
                                      replicas=replicas, level=0,
                                      degradation=1)

    def test_bootstrap_enough_sites(self):
        for groups in (prefixes(1),  # 16
                       prefixes(2),  # 256
                       prefixes(3),  # 4096
                       prefixes(4)):  # 64ki
            groups = list(groups)
            max_replicas = 5
            for replicas in range(1, max_replicas+1):
                for sites in range(replicas, max_replicas+1):
                    self._test_ok(groups, sites=sites, replicas=replicas,
                                  level=0, fill_token=2)

    def test_bootstrap_partial_locations(self):
        for groups in (prefixes(1),  # 16
                       prefixes(2),  # 256
                       prefixes(3),  # 4096
                       prefixes(4)):  # 64ki
            groups = list(groups)
            # whatever the number of bases to spread, a partial location
            # is well padded left
            srv = list(self.generate_services(9, nb_sites=3, fill_token=0))
            self.assertRaises(PreconditionFailed, _bootstrap,
                              srv, groups, replicas=2, level=0, degradation=1)
            self.assertRaises(PreconditionFailed, _bootstrap,
                              srv, groups, replicas=2, level=1, degradation=1)
            self._test_ok(groups, sites=3, replicas=1,
                          level=2, fill_token=2)


class FakeConscienceClient(object):
    def __init__(self, services=None):
        self._all_services = list(services) if services else list()

    def all_services(self, *_args, **_kwargs):
        return self._all_services

    def generate_services(self, count, locations=3):
        self._all_services = list()
        for i in range(1, count+1):
            svc = {"addr": "127.0.1.1:6%03d" % i,
                   "score": 100,
                   "tags": {"tag.loc": "location%d" % (i % locations)}}
            self._all_services.append(svc)


class TestMeta0PrefixMapping(unittest.TestCase):

    def setUp(self):
        super(TestMeta0PrefixMapping, self).setUp()
        self.cs_client = FakeConscienceClient()
        self.m0_client = Mock(conf={'namespace': 'OPENIO'})
        self.logger = get_logger(None, 'test')

    def make_mapping(self, replicas=3, digits=None):
        mapping = Meta0PrefixMapping(self.m0_client,
                                     conscience_client=self.cs_client,
                                     replicas=replicas, digits=digits,
                                     logger=self.logger)
        return mapping

    def test_bootstrap_3_services(self):
        self.cs_client.generate_services(3)
        mapping = self.make_mapping()
        mapping.bootstrap()
        n_pfx_by_svc = mapping.count_pfx_by_svc()
        for count in itervalues(n_pfx_by_svc):
            self.assertIn(count, range(mapping.num_bases() - 5000,
                                       mapping.num_bases() + 5000))

    def test_bootstrap_20_services(self):
        n = 20
        replicas = 3
        self.cs_client.generate_services(n, locations=10)
        mapping = self.make_mapping(replicas=replicas)
        mapping.bootstrap()
        n_pfx_by_svc = mapping.count_pfx_by_svc()
        ideal = mapping.num_bases() * replicas / n
        arange = range(int(ideal * 0.8), int(ideal * 1.2))
        for count in itervalues(n_pfx_by_svc):
            self.assertIn(count, arange)

    def _test_bootstrap_rebalanced(self, n_svc, replicas,
                                   locations=-1, digits=None):
        if locations < 0:
            locations = n_svc
        self.cs_client.generate_services(n_svc, locations=locations)
        mapping = self.make_mapping(replicas=replicas, digits=digits)
        mapping.bootstrap()
        mapping.rebalance()
        self.assertTrue(mapping.check_replicas())
        n_pfx_by_svc = mapping.count_pfx_by_svc()
<<<<<<< HEAD
        ideal = mapping.num_bases() * replicas / n_svc
        arange = range(int(ideal * 0.92), int(ideal * 1.08))
        for count in itervalues(n_pfx_by_svc):
=======
        for svc1_addr, count in n_pfx_by_svc.items():
            svc1 = mapping.services.get(svc1_addr, {'upper_limit': svc1_addr})
            arange = range(int(svc1['upper_limit'] * 0.92),
                           int(svc1['upper_limit'] * 1.08))
>>>>>>> f93e875b
            self.assertIn(count, arange)

    def test_bootstrap_4_services_rebalanced(self):
        return self._test_bootstrap_rebalanced(4, 3, digits=2)

    def test_bootstrap_6_services_rebalanced(self):
        return self._test_bootstrap_rebalanced(6, 3, digits=2)

    def test_bootstrap_7_services_rebalanced(self):
        return self._test_bootstrap_rebalanced(7, 3, digits=2)

    def test_bootstrap_20_services_rebalanced(self):
        return self._test_bootstrap_rebalanced(20, 3, 7, digits=2)

    def test_bootstrap_3_services_4_digits_rebalanced(self):
        return self._test_bootstrap_rebalanced(3, 3, digits=4)

    def test_bootstrap_3_services_3_digits_rebalanced(self):
        return self._test_bootstrap_rebalanced(3, 3, digits=3)

    def test_bootstrap_3_services_2_digits_rebalanced(self):
        return self._test_bootstrap_rebalanced(3, 3, digits=2)

    def test_bootstrap_3_services_1_digit_rebalanced(self):
        return self._test_bootstrap_rebalanced(3, 3, digits=1)

    def test_decommission(self):
        n = 20
        replicas = 3
        self.cs_client.generate_services(n, locations=7)
        mapping = self.make_mapping(replicas=replicas)
        mapping.bootstrap()
        mapping.rebalance()
        self.assertTrue(mapping.check_replicas())

        svc = list(mapping.services.values())[0]
        svc["score"] = 0

        self.logger.info("Decommissioning %s", svc["addr"])
        mapping.decommission(svc)
        self.assertTrue(mapping.check_replicas())
        n_pfx_by_svc = mapping.count_pfx_by_svc()
<<<<<<< HEAD
        for svc1, count in iteritems(n_pfx_by_svc):
            if svc1 == svc["addr"]:
=======
        for svc1_addr, count in n_pfx_by_svc.items():
            if svc1_addr == svc["addr"]:
>>>>>>> f93e875b
                self.assertEqual(0, count)
            else:
                svc1 = mapping.services.get(
                    svc1_addr, {'upper_limit': svc1_addr})
                arange = range(int(svc1['upper_limit'] * 0.95),
                               int(svc1['upper_limit'] * 1.05))
                self.assertIn(count, arange)

    def test_decommission_one_by_one(self):
        n_services = 7
        replicas = 3
        self.cs_client.generate_services(n_services, locations=3)
        mapping = self.make_mapping(replicas=replicas, digits=2)
        mapping.bootstrap()
        mapping.rebalance()
        self.assertTrue(mapping.check_replicas())

        svc = list(mapping.services.values())[0]
        for base in [b for b in svc['bases']]:
            old_peers = [x['addr'] for x in mapping.services_by_base[base]]
            self.logger.info("Decommissioning base %s from %s",
                             base, svc['addr'])
            mapping.decommission(svc, [base])
            new_peers = [x['addr'] for x in mapping.services_by_base[base]]
            preserved = [x for x in new_peers if x in old_peers]
            self.logger.debug("Old peers: %s", old_peers)
            self.logger.debug("New peers: %s", new_peers)
            self.logger.debug("Peers kept: %s", preserved)
            self.assertTrue(mapping.check_replicas())
            self.assertNotIn(svc['addr'], new_peers)
            self.assertEqual(replicas - 1, len(preserved))

        self.assertTrue(mapping.check_replicas())

    def test_load_decommission_apply(self):
        n_services = 7
        replicas = 3
        digits = 1
        self.cs_client.generate_services(n_services, locations=7)
        mapping = self.make_mapping(replicas=replicas, digits=digits)
        mapping.bootstrap()
        mapping.rebalance()
        mapping_str = mapping.to_json()

        mapping = self.make_mapping(replicas=replicas, digits=digits)
        mapping._admin = Mock()
        mapping._admin.election_status = Mock(return_value={'peers': {}})
        mapping.load_json(mapping_str)

        svc = list(mapping.services.values())[0]
        self.logger.info("Decommissioning everything from %s", svc['addr'])
        self.logger.info("Bases: %s", svc['bases'])
        moved = [b for b in svc['bases']]
        for base in moved:
            old_peers = [x['addr'] for x in mapping.services_by_base[base]]
            self.logger.info("Decommissioning base %s from %s",
                             base, svc['addr'])
            self.assertIn(svc['addr'], old_peers)
            mapping.decommission(svc, [base])
            old_peers2 = mapping.raw_services_by_base[base]
            new_peers = [x['addr'] for x in mapping.services_by_base[base]]
            preserved = [x for x in new_peers if x in old_peers]
            self.logger.debug("Old peers: %s (real)", old_peers)
            self.logger.debug("Old peers: %s (computed)", old_peers2)
            self.logger.debug("New peers: %s", new_peers)
            self.logger.debug("Peers kept: %s", preserved)
            self.assertTrue(mapping.check_replicas())
            self.assertNotIn(svc['addr'], new_peers)
            self.assertEqual(replicas - 1, len(preserved))

        self.assertTrue(mapping.check_replicas())
        mapping.apply(moved)
        mapping._admin.set_peers.assert_called()
        mapping._admin.copy_base_from.assert_called()
        mapping._admin.election_leave.assert_called()
        mapping._admin.election_status.assert_called()<|MERGE_RESOLUTION|>--- conflicted
+++ resolved
@@ -1,4 +1,4 @@
-# Copyright (C) 2015-2019 OpenIO SAS, as part of OpenIO SDS
+# Copyright (C) 2015-2020 OpenIO SAS, as part of OpenIO SDS
 #
 # This library is free software; you can redistribute it and/or
 # modify it under the terms of the GNU Lesser General Public
@@ -14,12 +14,13 @@
 # License along with this library.
 
 import unittest
-from six import itervalues, iteritems
+from six import itervalues
 
 from mock import MagicMock as Mock
 
 from oio.common.exceptions import PreconditionFailed
-from oio.common.logger import get_logger
+# See comment further down
+# from oio.common.logger import get_logger
 from oio.directory.meta0 import \
         Meta0PrefixMapping, \
         generate_short_prefixes as prefixes, \
@@ -134,7 +135,9 @@
         super(TestMeta0PrefixMapping, self).setUp()
         self.cs_client = FakeConscienceClient()
         self.m0_client = Mock(conf={'namespace': 'OPENIO'})
-        self.logger = get_logger(None, 'test')
+        # Disabling the logging helps passing tests on Travis CI
+        # self.logger = get_logger(None, 'test')
+        self.logger = Mock()
 
     def make_mapping(self, replicas=3, digits=None):
         mapping = Meta0PrefixMapping(self.m0_client,
@@ -174,16 +177,10 @@
         mapping.rebalance()
         self.assertTrue(mapping.check_replicas())
         n_pfx_by_svc = mapping.count_pfx_by_svc()
-<<<<<<< HEAD
-        ideal = mapping.num_bases() * replicas / n_svc
-        arange = range(int(ideal * 0.92), int(ideal * 1.08))
-        for count in itervalues(n_pfx_by_svc):
-=======
         for svc1_addr, count in n_pfx_by_svc.items():
             svc1 = mapping.services.get(svc1_addr, {'upper_limit': svc1_addr})
             arange = range(int(svc1['upper_limit'] * 0.92),
                            int(svc1['upper_limit'] * 1.08))
->>>>>>> f93e875b
             self.assertIn(count, arange)
 
     def test_bootstrap_4_services_rebalanced(self):
@@ -226,13 +223,8 @@
         mapping.decommission(svc)
         self.assertTrue(mapping.check_replicas())
         n_pfx_by_svc = mapping.count_pfx_by_svc()
-<<<<<<< HEAD
-        for svc1, count in iteritems(n_pfx_by_svc):
-            if svc1 == svc["addr"]:
-=======
         for svc1_addr, count in n_pfx_by_svc.items():
             if svc1_addr == svc["addr"]:
->>>>>>> f93e875b
                 self.assertEqual(0, count)
             else:
                 svc1 = mapping.services.get(
