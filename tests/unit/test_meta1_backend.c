--- conflicted
+++ resolved
@@ -236,10 +236,10 @@
 		TEST_ABORTING_LIST(meta1_backend_user_info(m1, url, NULL));
 	}
 	void _list(struct meta1_backend_s *m1, struct oio_url_s *url) {
-		TEST_ABORTING_LIST(meta1_backend_services_list(NULL, url, NAME_SRVTYPE_META2, &out));
-		TEST_ABORTING_LIST(meta1_backend_services_list(m1, NULL, NAME_SRVTYPE_META2, &out));
-		TEST_ABORTING_LIST(meta1_backend_services_list(m1, url, NULL, &out));
-		TEST_ABORTING_LIST(meta1_backend_services_list(m1, url, NAME_SRVTYPE_META2, NULL));
+		TEST_ABORTING_LIST(meta1_backend_services_list(NULL, url, NAME_SRVTYPE_META2, &out, oio_ext_monotonic_time() + G_TIME_SPAN_SECOND));
+		TEST_ABORTING_LIST(meta1_backend_services_list(m1, NULL, NAME_SRVTYPE_META2, &out, oio_ext_monotonic_time() + G_TIME_SPAN_SECOND));
+		TEST_ABORTING_LIST(meta1_backend_services_list(m1, url, NULL, &out, oio_ext_monotonic_time() + G_TIME_SPAN_SECOND));
+		TEST_ABORTING_LIST(meta1_backend_services_list(m1, url, NAME_SRVTYPE_META2, NULL, oio_ext_monotonic_time() + G_TIME_SPAN_SECOND));
 	}
 	void _link(struct meta1_backend_s *m1, struct oio_url_s *url) {
 		TEST_ABORTING_LIST(meta1_backend_services_link(NULL, url, NAME_SRVTYPE_META2, NULL, FALSE, &out));
@@ -338,14 +338,6 @@
 		g_assert_no_error(err);
 
 		for (guint i=0; i<MAXITER ;++i) {
-<<<<<<< HEAD
-=======
-			err = meta1_backend_services_list(m1, url, "", NULL,
-					oio_ext_monotonic_time() + 30 * G_TIME_SPAN_SECOND);
-			g_assert_error(err, GQ(), CODE_INTERNAL_ERROR);
-			g_clear_error(&err);
-
->>>>>>> 3c3ee236
 			g_assert_cmpuint(0, ==, _count_services(m1, url, "Mkmlkmjnhj"));
 		}
 
