# -*- coding: utf-8 -*-

# Copyright (C) 2015-2017 OpenIO SAS, as part of OpenIO SDS
#
# This library is free software; you can redistribute it and/or
# modify it under the terms of the GNU Lesser General Public
# License as published by the Free Software Foundation; either
# version 3.0 of the License, or (at your option) any later version.
#
# This library is distributed in the hope that it will be useful,
# but WITHOUT ANY WARRANTY; without even the implied warranty of
# MERCHANTABILITY or FITNESS FOR A PARTICULAR PURPOSE.  See the GNU
# Lesser General Public License for more details.
#
# You should have received a copy of the GNU Lesser General Public
# License along with this library.

import binascii
import logging
import simplejson as json
import struct
<<<<<<< HEAD
from tests.utils import BaseTestCase, random_id
=======
from tests.utils import BaseTestCase, random_str
>>>>>>> 8b5d9dac


def random_content():
    return 'content-' + random_str(32)


def random_container():
    return 'container-' + random_str(64)


def merge(s0, s1):
    out = dict()
    out.update(s0)
    out.update(s1)
    return out


def gen_chunks(n):
    for i in range(n):
        h = binascii.hexlify(struct.pack("q", i))
        yield {"type": "chunk",
               "id": "http://127.0.0.1:6008/"+h,
               "hash": "0"*32,
               "pos": "0.0",
               "size": 0,
               "ctime": 0,
               "content": h}


def gen_names():
    index = 0
    for c0 in "01234567":
        for c1 in "01234567":
            i, index = index, index + 1
            yield i, '{0}/{1}/plop'.format(c0, c1)


class TestMeta2Containers(BaseTestCase):

    def setUp(self):
        super(TestMeta2Containers, self).setUp()
<<<<<<< HEAD
        self.account = random_id(16)
        self.ref = random_id(16) + '-' + 'Ça ne marchera jamais !'
=======
        self.ref = random_container()
>>>>>>> 8b5d9dac

    def tearDown(self):
        super(TestMeta2Containers, self).tearDown()
        try:
            params = self.param_ref(self.ref)
            self.request('POST', self.url_container('destroy'),
                         params=params,
                         headers={'X-oio-action-mode': 'force'})
            self.request('POST', self._url_ref('destroy'),
                         params=params,
                         headers={'X-oio-action-mode': 'force'})
        except Exception:
            pass

    def _create(self, params, code, autocreate=True):
        headers = {}
        if autocreate:
            headers['x-oio-action-mode'] = 'autocreate'
        data = json.dumps({'properties': {}})
        resp = self.request('POST', self.url_container('create'),
                            params=params, data=data, headers=headers)
        self.assertEqual(resp.status, code)

    def _delete(self, params):
        resp = self.request('POST', self.url_container('destroy'),
                            params=params)
        self.assertEqual(resp.status, 204)
        resp = self.request('POST', self._url_ref('destroy'),
                            params=params,
                            headers={'X-oio-action-mode': 'force'})
        self.assertEqual(resp.status, 204)

    def check_list_output(self, body, nbobj, nbpref):
        self.assertIsInstance(body, dict)
        self.assertIn('prefixes', body)
        self.assertIsInstance(body['prefixes'], list)
        self.assertEqual(len(body['prefixes']), nbpref)
        self.assertIn('objects', body)
        self.assertIsInstance(body['objects'], list)
        self.assertEqual(len(body['objects']), nbobj)

    def test_mass_delete(self):
        containers = []
        for i in range(50):
            container = random_container()
            param = self.param_ref(container)
            self._create(param, 201)
            self._delete(param)
            containers.append(container)

        args = {'id': self.account, 'prefix': 'container-'}
        url = ''.join(['http://', self.conf['services']['account'][0]['addr'],
                       '/v1.0/account/containers'])
        resp = self.request('POST', url, params=args)
        self.assertEqual(resp.status, 200)
        data = self.json_loads(resp.data)

        for l in data["listing"]:
            self.assertNotIn(l[0], containers)

    def test_create_many(self):
        params = {'acct': self.account}
        headers = {}
        headers['x-oio-action-mode'] = 'autocreate'
        headers['Content-Type'] = 'application/json'

        # Create different uploads
        data = ('{"containers":' +
                '[{"name":"test1","properties":{},"system":{}},' +
                '{"name":"test2","properties":{},"system":{}}]}')
        resp = self.request('POST', self.url_container('create_many'),
                            params=params, data=data, headers=headers)
        self.assertEqual(resp.status, 200)
        data = self.json_loads(resp.data)["containers"]
        self.assertEqual(data[0]["status"], 201)
        self.assertEqual(data[1]["status"], 201)
        self._delete(self.param_ref("test1"))
        self._delete(self.param_ref("test2"))

        # Create same upload
        data = ('{"containers":' +
                '[{"name":"test1","properties":{},"system":{}},' +
                '{"name":"test1","properties":{},"system":{}}]}')
        resp = self.request('POST', self.url_container('create_many'),
                            params=params, data=data, headers=headers)
        self.assertEqual(resp.status, 200)
        data = self.json_loads(resp.data)["containers"]
        self.assertEqual(data[0]["status"], 201)
        self.assertEqual(data[1]["status"], 433)
        self._delete(self.param_ref("test1"))

        # Empty body should be answered with an error
        resp = self.request('POST', self.url_container('create_many'),
                            params=params, headers=headers)
        self.assertEqual(resp.status, 400)

        # Create with  missing name
        data = ('{"containers":' +
                '[{"properties":{},"system":{}}' +
                ']}')
        resp = self.request('POST', self.url_container('create_many'),
                            params=params, data=data, headers=headers)
        self.assertEqual(resp.status, 400)

        # Send a non conform json (missing '{')
        data = ('{"containers":' +
                '["name":"test","properties":{},"system":{}}' +
                ']}')
        resp = self.request('POST', self.url_container('create_many'),
                            params=params, data=data, headers=headers)
        self.assertEqual(resp.status, 400)

        # Don't send account
        data = ('{"containers":' +
                '[{"name":"test1","properties":{},"system":{}}' +
                ']}')
        resp = self.request('POST', self.url_container('create_many'),
                            data=data, headers=headers)
        self.assertEqual(resp.status, 400)

        # Send empty array
        data = ('{"containers":[]}')
        resp = self.request('POST', self.url_container('create_many'),
                            data=data, headers=headers)
        self.assertEqual(resp.status, 400)

    def test_list(self):
        params = self.param_ref(self.ref)
        self._create(params, 201)

        # Fill some contents
        for i, name in gen_names():
            h = binascii.hexlify(struct.pack("q", i))
            logging.debug("id=%s name=%s", h, name)
            chunk = {"url": "http://127.0.0.1:6008/"+h,
                     "pos": "0",
                     "size": 0,
                     "hash": "0"*32}
            p = "X-oio-content-meta-"
            headers = {p+"policy": "NONE",
                       p+"id": h,
                       p+"version": "0",
                       p+"hash": "0"*32,
                       p+"length": "0",
                       p+"mime-type": "application/octet-stream",
                       p+"chunk-method": "plain/nb_copy=3"}
            p = self.param_content(self.ref, name)
            body = json.dumps([chunk, ])
            resp = self.request('POST', self.url_content('create'),
                                params=p, headers=headers, data=body)
            self.assertEqual(resp.status, 204)

        params = self.param_ref(self.ref)
        # List everything
        resp = self.request('GET', self.url_container('list'), params=params)
        self.assertEqual(resp.status, 200)
        self.check_list_output(self.json_loads(resp.data), 64, 0)

        # List with a limit
        params['max'] = 3
        resp = self.request('GET', self.url_container('list'), params=params)
        self.assertEqual(resp.status, 200)
        self.check_list_output(self.json_loads(resp.data), 3, 0)
        del params['max']

        # List with a delimiter
        params['delimiter'] = '/'
        resp = self.request('GET', self.url_container('list'), params=params)
        self.assertEqual(resp.status, 200)
        self.check_list_output(self.json_loads(resp.data), 0, 8)
        del params['delimiter']

        # List with a prefix
        params['prefix'] = '1/'
        resp = self.request('GET', self.url_container('list'), params=params)
        self.assertEqual(resp.status, 200)
        self.check_list_output(self.json_loads(resp.data), 8, 0)
        del params['prefix']

        # List with a marker
        params['marker'] = '0/'
        resp = self.request('GET', self.url_container('list'), params=params)
        self.assertEqual(resp.status, 200)
        self.check_list_output(self.json_loads(resp.data), 64, 0)
        del params['marker']

        # List with an end marker
        params['marker_end'] = '1/'
        resp = self.request('GET', self.url_container('list'), params=params)
        self.assertEqual(resp.status, 200)
        self.check_list_output(self.json_loads(resp.data), 8, 0)
        del params['marker_end']

    def test_touch(self):
        params = self.param_ref(self.ref)
        resp = self.request('POST', self.url_container('touch'), params=params)
        self.assertEqual(resp.status, 403)
        self._create(params, 201)
        resp = self.request('POST', self.url_container('touch'), params=params)
        self.assertEqual(resp.status, 204)

    def _raw_insert(self, p, code, what):
        resp = self.request('POST', self.url_container('raw_insert'),
                            params=p, data=json.dumps(what))
        self.assertEqual(resp.status, code)

    def test_raw(self):
        params = self.param_ref(self.ref)

        # Missing/invalid body
        self._raw_insert(params, 400, None)
        self._raw_insert(params, 400, "lmlkmlk")
        self._raw_insert(params, 400, 1)
        self._raw_insert(params, 400, [])
        self._raw_insert(params, 400, {})
        self._raw_insert(params, 400, [{}])

        chunks = list(gen_chunks(16))
        # any missing field
        for i in ("type", "id", "hash", "pos", "size", "content"):
            def remove_field(x):
                x = dict(x)
                del x[i]
                return x
            self._raw_insert(params, 400, map(remove_field, chunks))
        # bad size
        c0 = map(lambda x: dict(x).update({'size': "0"}), chunks)
        self._raw_insert(params, 400, c0)
        # bad ctime
        c0 = map(lambda x: dict(x).update({'ctime': "0"}), chunks)
        self._raw_insert(params, 400, c0)
        # bad position
        c0 = map(lambda x: dict(x).update({'pos': 0}), chunks)
        self._raw_insert(params, 400, c0)
        # bad content
        c0 = map(lambda x: dict(x).update({'content': 'x'}), chunks)
        self._raw_insert(params, 400, c0)
        # ok but no such container
        self._raw_insert(params, 404, chunks)

        self._create(params, 201)
        self._raw_insert(params, 204, chunks)

    def test_create_with_unknown_storage_policy(self):
        params = self.param_ref(self.ref)
        headers = {}
        headers['x-oio-action-mode'] = 'autocreate'
        headers['Content-Type'] = 'application/json'

        data = ('{"properties":{},' +
                '"system":{"sys.m2.policy.storage": "unknown"}}')
        resp = self.request('POST', self.url_container('create'),
                            params=params, data=data, headers=headers)
        self.assertEqual(resp.status, 500)
        data = self.json_loads(resp.data)
        self.assertEqual(data["status"], 480)

    def test_cycle_properties(self):
        params = self.param_ref(self.ref)

        def check_properties(expected):
            resp = self.request('POST', self.url_container('get_properties'),
                                params=params)
            self.assertEqual(resp.status, 200)
            body = self.json_loads(resp.data)
            self.assertIsInstance(body, dict)
            self.assertIsInstance(body.get('properties'), dict)
            self.assertDictEqual(expected, body['properties'])

        def del_properties(keys):
            resp = self.request('POST', self.url_container('del_properties'),
                                params=params, data=json.dumps(keys))
            self.assertEqual(resp.status, 200)

        def set_properties(kv):
            resp = self.request('POST', self.url_container('set_properties'),
                                params=params,
                                data=json.dumps({'properties': kv}))
            self.assertEqual(resp.status, 200)

        # GetProperties on no container
        resp = self.request('POST', self.url_container('get_properties'),
                            params=params)
        self.assertError(resp, 404, 406)

        # Create the container
        self._create(params, 201)

        p0 = {random_content(): random_content()}
        p1 = {random_content(): random_content()}

        check_properties({})
        set_properties(p0)
        check_properties(p0)
        set_properties(p1)
        check_properties(merge(p0, p1))
        del_properties(p0.keys())
        check_properties(p1)
        del_properties(p0.keys())
        check_properties(p1)


class TestMeta2Contents(BaseTestCase):
    def setUp(self):
        super(TestMeta2Contents, self).setUp()
<<<<<<< HEAD
        self.ref = random_id(16)
=======
        self.ref = random_container()
>>>>>>> 8b5d9dac
        self._reload()

    def tearDown(self):
        super(TestMeta2Contents, self).tearDown()
        try:
            params = self.param_ref(self.ref)
            self.request('POST', self.url_container('destroy'),
                         params=params, headers={'X-oio-action-mode': 'force'})
            self.request('POST', self._url_ref('destroy'),
                         params=params, headers={'X-oio-action-mode': 'force'})
        except Exception:
            pass

    def valid_chunks(self, tab):
        self.assertIsInstance(tab, list)
        for chunk in tab:
            self.assertIsInstance(chunk, dict)
            self.assertListEqual(sorted(chunk.keys()),
                                 sorted(['url', 'pos', 'hash',
                                        'size', 'score']))
            self.assertIsInstance(chunk['size'], int)
        return True

    def test_prepare(self):
        headers = {'X-oio-action-mode': 'autocreate'}
        params = self.param_content(self.ref, random_content())

        resp = self.request('POST', self.url_content('prepare'), params=params)
        self.assertError(resp, 400, 400)
        resp = self.request('POST', self.url_content('prepare'),
                            params=params, data=json.dumps({'size': 1024}))
        self.assertError(resp, 404, 406)
        resp = self.request('POST', self.url_content('prepare'),
                            params=params, data=json.dumps({'size': 1024}),
                            headers=headers)
        self.assertEqual(resp.status, 200)
        self.assertTrue(self.valid_chunks(self.json_loads(resp.data)))
        # TODO test /content/prepare with additional useless parameters
        # TODO test /content/prepare with invalid sizes

    def test_spare(self):
        params = self.param_content(self.ref, random_content())
        resp = self.request('POST', self.url_content('spare'), params=params)
        self.assertError(resp, 400, 400)
        resp = self.request('POST', self.url_content('spare'), params=params,
                            data=json.dumps({}))
        self.assertError(resp, 400, 400)
        resp = self.request('POST', self.url_content('spare'), params=params,
                            data=json.dumps({"notin": "", "broken": ""}))
        self.assertError(resp, 400, 400)
        resp = self.request('POST', self.url_content('spare'), params=params,
                            data=json.dumps({"notin": [], "broken": []}))
        self.assertError(resp, 400, 400)

        # TODO check SPARE requests reaching the meta2 server

    def _create_content(self, name):
        headers = {'X-oio-action-mode': 'autocreate'}
        params = self.param_content(self.ref, name)
        resp = self.request('POST', self.url_content('prepare'), params=params,
                            headers=headers, data=json.dumps({'size': '1024'}))
        self.assertEqual(resp.status, 200)
        chunks = self.json_loads(resp.data)

        headers = {'x-oio-action-mode': 'autocreate',
                   'x-oio-content-meta-length': '1024'}
        resp = self.request('POST', self.url_content('create'), params=params,
                            headers=headers, data=json.dumps(chunks))
        self.assertEqual(resp.status, 204)

    def test_delete_many(self):
        # Send no account
        params = self.param_ref(self.ref)
        params['acct'] = ""
        resp = self.request('POST', self.url_content('delete_many'),
                            params=params)
        self.assertError(resp, 400, 400)

        # Send no container
        params = self.param_ref("")
        resp = self.request('POST', self.url_content('delete_many'),
                            params=params)
        self.assertError(resp, 400, 400)

        # Send empty body
        params = self.param_ref(self.ref)
        resp = self.request('POST', self.url_content('delete_many'),
                            params=params)
        self.assertError(resp, 400, 400)

        # Send empty content
        data = ('{"contents"}')
        resp = self.request('POST', self.url_content('delete_many'),
                            params=params, data=data)
        self.assertError(resp, 400, 400)

        # Send empty array
        data = ('{"contents":[]}')
        resp = self.request('POST', self.url_content('delete_many'),
                            params=params, data=data)
        self.assertError(resp, 400, 400)

        # Send one existent
        self._create_content('should_exist')
        data = ('{"contents":[{"name":"should_exist"}]}')
        resp = self.request('POST', self.url_content('delete_many'),
                            params=params, data=data)
        json_data = self.json_loads(resp.data)
        self.assertEqual(resp.status, 200)
        self.assertEqual(json_data['contents'][0]['status'], 204)

        # Send one nonexistent
        data = ('{"contents":[{"name":"should_not_exist"}]}')
        resp = self.request('POST', self.url_content('delete_many'),
                            params=params, data=data)
        json_data = self.json_loads(resp.data)
        self.assertEqual(json_data['contents'][0]['status'], 420)
        # Send one existent and one nonexistent
        self._create_content('should_exist')
        data = ('{"contents":[{"name":"should_exist"},'
                + '{"name":"should_not_exist"}]}')
        resp = self.request('POST', self.url_content('delete_many'),
                            params=params, data=data)
        json_data = self.json_loads(resp.data)
        self.assertEqual(resp.status, 200)
        self.assertEqual(json_data['contents'][0]['status'], 204)
        self.assertEqual(json_data['contents'][1]['status'], 420)
        # Send 2 nonexistents
        data = ('{"contents":[{"name":"should_not_exist"},'
                + '{"name":"should_also_not_exist"}]}')
        resp = self.request('POST', self.url_content('delete_many'),
                            params=params, data=data)
        json_data = self.json_loads(resp.data)
        self.assertEqual(json_data['contents'][0]['status'], 420)
        self.assertEqual(json_data['contents'][1]['status'], 420)
        # Send 2 existents
        self._create_content('should_exist')
        self._create_content('should_also_exist')
        data = ('{"contents":[{"name":"should_exist"},'
                + '{"name":"should_also_exist"}]}')
        resp = self.request('POST', self.url_content('delete_many'),
                            params=params, data=data)
        json_data = self.json_loads(resp.data)
        self.assertEqual(resp.status, 200)
        self.assertEqual(json_data['contents'][0]['status'], 204)
        self.assertEqual(json_data['contents'][1]['status'], 204)

        strange_paths = [
            "Annual report.txt",
            "foo+bar=foobar.txt",
            "100%_bug_free.c",
            "forward/slash/allowed",
            "I\\put\\backslashes\\and$dollar$signs$in$file$names",
            "Je suis tombé sur la tête, mais ça va bien.",
            "%s%f%u%d%%",
            "carriage\rreturn",
            "line\nfeed",
            "ta\tbu\tla\ttion",
            "controlchars",
        ]
        contents = []
        for name in strange_paths:
            self._create_content(name)
            contents.append({"name": name})
        data = json.dumps({"contents": contents})
        resp = self.request('POST', self.url_content('delete_many'),
                            params=params, data=data)
        json_data = self.json_loads(resp.data)
        self.assertEqual(resp.status, 200)
        for r in json_data['contents']:
            self.assertEqual(r['status'], 204)

    def test_copy(self):
        path = random_content()
        to = '{0}/{1}/{2}//{3}'.format(self.ns, self.account, self.ref,
                                       path+'-COPY')
        headers = {'Destination': to, 'X-oio-action-mode': 'autocreate'}

        resp = self.request('POST', self.url_content('copy'))
        self.assertError(resp, 400, 400)

        params = self.param_ref(self.ref)
        resp = self.request('POST', self.url_content('copy'), params=params)
        self.assertError(resp, 400, 400)

        params = self.param_content(self.ref, path)
        resp = self.request('POST', self.url_content('copy'), params=params)
        self.assertError(resp, 400, 400)

        # No user, no container, no content
        resp = self.request('POST', self.url_content('copy'),
                            headers=headers, params=params)
        self.assertError(resp, 403, 406)

        # No content
        data = json.dumps({'properties': {}})
        resp = self.request('POST', self.url_container('create'),
                            params=params, headers=headers, data=data)
        self.assertEqual(resp.status, 201)
        resp = self.request('POST', self.url_content('copy'),
                            headers=headers, params=params)
        self.assertError(resp, 403, 420)

    def test_cycle_properties(self):
        path = random_content()
        headers = {'X-oio-action-mode': 'autocreate'}
        params = self.param_content(self.ref, path)

        def get_ok(expected):
            resp = self.request('POST', self.url_content('get_properties'),
                                params=params)
            self.assertEqual(resp.status, 200)
            body = self.json_loads(resp.data)
            self.assertIsInstance(body, dict)
            self.assertIsInstance(body.get('properties'), dict)
            self.assertDictEqual(expected, body['properties'])

        def del_ok(keys):
            resp = self.request('POST', self.url_content('del_properties'),
                                params=params, data=json.dumps(keys))
            self.assertEqual(resp.status, 204)

        def set_ok(kv):
            resp = self.request('POST', self.url_content('set_properties'),
                                params=params,
                                data=json.dumps({'properties': kv}))
            self.assertEqual(resp.status, 204)

        # GetProperties on no content
        resp = self.request('POST', self.url_content('get_properties'),
                            params=params)
        self.assertError(resp, 404, 406)

        # Create the content
        resp = self.request('POST', self.url_content('prepare'),
                            data=json.dumps({'size': 1024}),
                            params=params, headers=headers)
        self.assertEqual(resp.status, 200)
        chunks = self.json_loads(resp.data)

        headers = {'X-oio-action-mode': 'autocreate',
                   'X-oio-content-meta-length': '1024'}
        resp = self.request('POST', self.url_content('create'),
                            params=params, headers=headers,
                            data=json.dumps(chunks))
        self.assertEqual(resp.status, 204)

        p0 = {random_content(): random_content()}
        p1 = {random_content(): random_content()}

        get_ok({})
        set_ok(p0)
        set_ok(p1)
        get_ok(merge(p0, p1))
        del_ok(p0.keys())
        get_ok(p1)
        del_ok(p0.keys())
        get_ok(p1)

    def test_cycle_content(self):
        path = random_content()
        headers = {'x-oio-action-mode': 'autocreate'}
        params = self.param_content(self.ref, path)

        resp = self.request('GET', self.url_content('show'), params=params)
        self.assertError(resp, 404, 406)

        resp = self.request('POST', self.url_content('touch'), params=params)
        self.assertError(resp, 403, 406)

        resp = self.request('POST', self.url_content('prepare'),
                            data=json.dumps({'size': '1024'}),
                            params=params, headers=headers)
        self.assertEqual(resp.status, 200)
        chunks = self.json_loads(resp.data)

        headers = {'x-oio-action-mode': 'autocreate',
                   'x-oio-content-meta-length': '1024'}
        resp = self.request('POST', self.url_content('create'),
                            params=params, headers=headers,
                            data=json.dumps(chunks))
        self.assertEqual(resp.status, 204)

        # # FIXME check re-create depending on the container's ver'policy
        # resp = self.request('POST', self.url_content('create'),
        #                         params=params,
        #                         headers=headers,
        #                         data=json.dumps(chunks))
        # self.assertEqual(resp.status, 201)

        resp = self.request('GET', self.url_content('show'), params=params)
        self.assertEqual(resp.status, 200)

        to = '{0}/{1}/{2}//{3}-COPY'.format(self.ns, self.account,
                                            self.ref, path)
        headers = {'Destination': to}
        resp = self.request('POST', self.url_content('copy'), headers=headers,
                            params=params)
        self.assertEqual(resp.status, 204)

        resp = self.request('GET', self.url_content('show'), params=params)
        self.assertEqual(resp.status, 200)

        resp = self.request('POST', self.url_content('delete'), params=params)
        self.assertEqual(resp.status, 204)

        resp = self.request('GET', self.url_content('show'), params=params)
        self.assertError(resp, 404, 420)

        resp = self.request('POST', self.url_content('delete'), params=params)
        self.assertError(resp, 404, 420)

    def test_drain_content(self):
        path = random_content()
        params = self.param_content(self.ref, path)

        self._create_content(path)
        # Drain Content
        resp = self.request('POST', self.url_content('drain'), params=params)
        self.assertEqual(resp.status, 204)
        # TruncateShouldFail
        trunc_param = {"size": 0}
        trunc_param.update(params)
        resp = self.request('POST', self.url_content('truncate'),
                            params=trunc_param)
        self.assertError(resp, 410, 427)
        # AppendShouldFail
        headers = {'X-oio-action-mode': 'autocreate'}
        resp = self.request('POST', self.url_content('prepare'),
                            data=json.dumps({'size': '1024'}),
                            params=params, headers=headers)
        self.assertEqual(resp.status, 200)
        chunks = self.json_loads(resp.data)
        append_param = {"append": 1}
        append_param.update(params)
        headers = {'x-oio-action-mode': 'autocreate',
                   'x-oio-content-meta-length': '1024'}
        resp = self.request('POST', self.url_content('create'),
                            params=append_param, headers=headers,
                            data=json.dumps(chunks))
        self.assertError(resp, 410, 427)
        # ShowShouldFail
        # Currently the proxy execute the same action for 'show' and 'locate'.
        # Since this give the location of the chunks it should failed for a
        # drained content.
        resp = self.request('GET', self.url_content('show'), params=params)
        self.assertError(resp, 410, 427)
        # LocateShouldFail
        resp = self.request('GET', self.url_content('locate'), params=params)
        self.assertError(resp, 410, 427)

        # UpdateShouldFail
        headers = {'X-oio-action-mode': 'autocreate'}
        resp = self.request('POST', self.url_content('prepare'),
                            data=json.dumps({'size': '1024'}),
                            params=params, headers=headers)
        self.assertEqual(resp.status, 200)
        chunks = self.json_loads(resp.data)

        headers = {'x-oio-action-mode': 'autocreate',
                   'x-oio-content-meta-length': '1024'}
        resp = self.request('POST', self.url_content('update'),
                            params=params, headers=headers,
                            data=json.dumps(chunks))
        self.assertError(resp, 410, 427)

        # CopyShouldWork
        to = '{0}/{1}/{2}//{3}-COPY'.format(self.ns, self.account,
                                            self.ref, path)
        headers = {'Destination': to}
        resp = self.request('POST', self.url_content('copy'),
                            headers=headers, params=params)
        self.assertEqual(resp.status, 204)
        # DeleteShouldWork
        resp = self.request('POST', self.url_content('delete'), params=params)
        self.assertEqual(resp.status, 204)
        # CreateShouldWork
        self._create_content(path)
        self.assertEqual(resp.status, 204)
        resp = self.request('POST', self.url_content('drain'), params=params)
        self.assertEqual(resp.status, 204)
        self._create_content(path)
        resp = self.request('POST', self.url_content('drain'), params=params)
        self.assertEqual(resp.status, 204)
        # TouchShouldWork
        resp = self.request('POST', self.url_content('touch'), params=params)
        self.assertEqual(resp.status, 204)
        # SetpropShouldWork
        # If a drain is done on a snapshot we will no be able to set a
        # propertie because the container would be frozen, but if a drain is
        # done on a content of a none frozen container it should work
        resp = self.request('POST', self.url_content('set_properties'),
                            params=params,
                            data=json.dumps({'properties': {"color": "blue"}}))
        self.assertEqual(resp.status, 204)
        # getpropShouldWork
        resp = self.request('POST', self.url_content('get_properties'),
                            params=params)
        self.assertEqual(resp.status, 200)
        # delpropShouldWork
        resp = self.request('POST', self.url_content('del_properties'),
                            params=params, data=json.dumps(['color']))
        self.assertEqual(resp.status, 204)

        # Drain non existing content should failed
        params = self.param_content(self.ref, 'Non_existing')
        resp = self.request('POST', self.url_content('drain'), params=params)
        self.assertError(resp, 404, 420)<|MERGE_RESOLUTION|>--- conflicted
+++ resolved
@@ -19,11 +19,7 @@
 import logging
 import simplejson as json
 import struct
-<<<<<<< HEAD
 from tests.utils import BaseTestCase, random_id
-=======
-from tests.utils import BaseTestCase, random_str
->>>>>>> 8b5d9dac
 
 
 def random_content():
@@ -65,12 +61,8 @@
 
     def setUp(self):
         super(TestMeta2Containers, self).setUp()
-<<<<<<< HEAD
         self.account = random_id(16)
-        self.ref = random_id(16) + '-' + 'Ça ne marchera jamais !'
-=======
         self.ref = random_container()
->>>>>>> 8b5d9dac
 
     def tearDown(self):
         super(TestMeta2Containers, self).tearDown()
@@ -376,11 +368,7 @@
 class TestMeta2Contents(BaseTestCase):
     def setUp(self):
         super(TestMeta2Contents, self).setUp()
-<<<<<<< HEAD
-        self.ref = random_id(16)
-=======
         self.ref = random_container()
->>>>>>> 8b5d9dac
         self._reload()
 
     def tearDown(self):
