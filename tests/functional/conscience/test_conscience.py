# Copyright (C) 2016-2020 OpenIO SAS, as part of OpenIO SDS
#
# This library is free software; you can redistribute it and/or
# modify it under the terms of the GNU Lesser General Public
# License as published by the Free Software Foundation; either
# version 3.0 of the License, or (at your option) any later version.
#
# This library is distributed in the hope that it will be useful,
# but WITHOUT ANY WARRANTY; without even the implied warranty of
# MERCHANTABILITY or FITNESS FOR A PARTICULAR PURPOSE.  See the GNU
# Lesser General Public License for more details.
#
# You should have received a copy of the GNU Lesser General Public
# License along with this library.

import logging
import random
import time

from flaky import flaky
from oio.common.json import json
from tests.utils import BaseTestCase
from tests.utils import CODE_SRVTYPE_NOTMANAGED


class TestConscienceFunctional(BaseTestCase):

    def test_namespace_get(self):
        resp = self.request('GET', self._url_cs('info'))
        self.assertEqual(resp.status, 200)
        self.assertIsInstance(self.json_loads(resp.data), dict)
        resp = self.request('GET', self._url_cs('info/anything'))
        self.assertError(resp, 404, 404)

    def test_service_pool_get(self):
        resp = self.request('GET', self._url_cs('list'),
                            params={'type': 'echo'})
        self.assertEqual(resp.status, 200)
        self.assertIsInstance(self.json_loads(resp.data), list)
        self.assertEqual(len(self.json_loads(resp.data)), 0)
        resp = self.request('GET', self._url_cs('list'),
                            params={'type': 'error'})
        self.assertError(resp, 404, CODE_SRVTYPE_NOTMANAGED)
        resp = self.request('GET', self._url_cs('list'))
        self.assertError(resp, 400, 400)

    def test_service_pool_put_replace(self):
        srvin = self._srv('echo')
        self._register_srv(srvin)
        srvin = self._srv('echo')
        self._register_srv(srvin)
        resp = self.request('GET', self._url_cs('list'),
                            params={'type': 'echo'})
        self.assertEqual(resp.status, 200)
        body = self.json_loads(resp.data)
        self.assertIsInstance(body, list)
        self.assertIn(srvin['addr'], (x['addr'] for x in body))

    def test_service_pool_put_invalid_addr(self):
        srvin = self._srv('echo')
        srvin['addr'] = 'kqjljqdk'
        resp = self.request('POST', self._url_cs('register'),
                            json.dumps(srvin))
        self.assertError(resp, 400, 400)

    def test_service_pool_put_missing_info(self):
        for d in ('addr', 'type', ):
            s = self._srv('echo')
            del s[d]
            logging.debug("Trying without [%s]", d)
            resp = self.request('POST', self._url_cs('register'),
                                json.dumps(s))
            self.assertError(resp, 400, 400)
        for d in ('ns', 'tags', ):
            s = self._srv('echo')
            del s[d]
            logging.debug("Trying without [%s]", d)
            resp = self.request('POST', self._url_cs('register'),
                                json.dumps(s))
            self.assertIn(resp.status, (200, 204))

    def test_service_pool_delete(self):
        self._flush_cs('echo')
        resp = self.request('GET', self._url_cs('list'),
                            params={'type': 'echo'})
        self.assertEqual(resp.status, 200)
        services = self.json_loads(resp.data)
        self.assertListEqual(services, [])

    def test_service_pool_delete_wrong(self):
        params = {'type': 'error'}
        resp = self.request('POST', self._url_cs('deregister'), params=params)
        self.assertEqual(resp.status, 404)

    def test_service_pool_actions_lock(self):
        srv = self._srv('echo')
        resp = self.request('POST', self._url_cs('lock'), json.dumps(srv))
        self.assertIn(resp.status, (200, 204))

    def test_service_pool_actions_lock_and_reput(self):
        srv = self._srv('echo')
        resp = self.request('POST', self._url_cs('lock'), json.dumps(srv))
        self.assertIn(resp.status, (200, 204))
        resp = self.request('GET', self._url_cs('list'),
                            params={"type": "echo"})
        self.assertEqual(resp.status, 200)
        body = self.json_loads(resp.data)
        self.assertIsInstance(body, list)
        self.assertIn(srv['addr'], [x['addr'] for x in body])

        self._register_srv(srv)
        resp = self.request('GET', self._url_cs('list'),
                            params={'type': 'echo'})
        self.assertEqual(resp.status, 200)
        body = self.json_loads(resp.data)
        self.assertIsInstance(body, list)
        self.assertIn(srv['addr'], [x['addr'] for x in body])

        srv2 = dict(srv)
        srv2['score'] = -1
        self._register_srv(srv2)
        self.assertEqual(resp.status, 200)
        resp = self.request('GET', self._url_cs('list'),
                            params={'type': 'echo'})
        self.assertEqual(resp.status, 200)
        body = self.json_loads(resp.data)
        self.assertIsInstance(body, list)
        self.assertIn(srv['addr'], [x['addr'] for x in body])

    def test_service_pool_actions_lock_and_relock(self):
        srv = self._srv('echo')
        resp = self.request('POST', self._url_cs("lock"), json.dumps(srv))
        self.assertIn(resp.status, (200, 204))
        resp = self.request('GET', self._url_cs('list'),
                            params={"type": "echo"})
        self.assertEqual(resp.status, 200)
        body = self.json_loads(resp.data)
        self.assertIsInstance(body, list)
        self.assertIn(srv['addr'], [x['addr'] for x in body])

        srv['score'] = 0
        resp = self.request('POST', self._url_cs('lock'), json.dumps(srv))
        self.assertIn(resp.status, (200, 204))
        resp = self.request('GET', self._url_cs('list'),
                            params={"type": "echo"})
        self.assertEqual(resp.status, 200)
        body = self.json_loads(resp.data)
        self.assertIsInstance(body, list)
        self.assertIn(str(srv['addr']), [x['addr'] for x in body])

    def test_services_pool_actions_unlock(self):
        srv = self._srv('echo')
        resp = self.request('POST', self._url_cs("lock"), json.dumps(srv))
        self.assertIn(resp.status, (200, 204))
        resp = self.request('POST', self._url_cs("unlock"), json.dumps(srv))
        self.assertIn(resp.status, (200, 204))
        resp = self.request('GET', self._url_cs('list'),
                            params={"type": "echo"})
        self.assertEqual(resp.status, 200)
        body = self.json_loads(resp.data)
        self.assertIsInstance(body, list)

    def test_service_unlock_no_register(self):
        self._flush_cs('echo')
        self._reload()
        srv = self._srv('echo')
        srv['score'] = -1
        resp = self.request('POST', self._url_cs('unlock'), json.dumps(srv))
        self.assertIn(resp.status, (200, 204))
        resp = self.request('GET', self._url_cs('list'),
                            params={"type": "echo"})
        body = self.json_loads(resp.data)
        self.assertIsInstance(body, list)
        self.assertListEqual(body, [])
        self._flush_cs('echo')

    def test_not_polled_when_score_is_zero(self):
        self._flush_cs('echo')
        srv = self._srv('echo')

        def check_service_known(body):
            self.assertIsInstance(body, list)
            self.assertListEqual([srv['addr']], [s['addr'] for s in body])

        # register the service with a positive score
        srv['score'] = 1
        resp = self.request('POST', self._url_cs("lock"), json.dumps(srv))
        self.assertIn(resp.status, (200, 204))
        # Ensure the proxy reloads its LB pool
        self._reload()
        # check it appears
        resp = self.request('GET', self._url_cs('list'),
                            params={"type": "echo"})
        self.assertEqual(resp.status, 200)
        body = self.json_loads(resp.data)
        check_service_known(body)
        # check it is polled
        resp = self.request('POST', self._url_lb('poll'),
                            params={"pool": "echo"})
        self.assertEqual(resp.status, 200)
        body = self.json_loads(resp.data)
        check_service_known(body)

        # register the service locked to 0
        srv['score'] = 0
        resp = self.request('POST', self._url_cs("lock"), json.dumps(srv))
        self.assertIn(resp.status, (200, 204))
        # Ensure the proxy reloads its LB pool
        self._reload()
        # check it appears
        resp = self.request('GET', self._url_cs('list'),
                            params={"type": "echo"})
        self.assertEqual(resp.status, 200)
        body = self.json_loads(resp.data)
        check_service_known(body)
        # the service must not be polled
        resp = self.request('POST', self._url_lb('poll'),
                            params={"pool": "echo"})
        self.assertError(resp, 500, 481)

    def test_service_lock_tag(self):
        """Ensure a 'tag.lock' tag is set on service whose score is locked."""
        self.wait_for_score(('rawx',))
        all_rawx = self.conscience.all_services('rawx')
        one_rawx = all_rawx[0]
        one_rawx['score'] = 1
        one_rawx['type'] = 'rawx'
        self.conscience.lock_score(one_rawx)

        all_rawx = self.conscience.all_services('rawx')
        my_rawx = [x for x in all_rawx if x['addr'] == one_rawx['addr']][0]
        self.assertIn('tag.lock', my_rawx['tags'])
        self.assertTrue(my_rawx['tags']['tag.lock'])
        self.assertEqual(1, my_rawx['score'])

        self.conscience.unlock_score(one_rawx)
        all_rawx = self.conscience.all_services('rawx')
        my_rawx = [x for x in all_rawx if x['addr'] == one_rawx['addr']][0]
        self.assertIn('tag.lock', my_rawx['tags'])
        self.assertFalse(my_rawx['tags']['tag.lock'])
        self.assertGreaterEqual(my_rawx['score'], 1)

    def test_lock_survives_conscience_restart(self):
        """
        Check that a locked service is still locked after a conscience restart.
        """
        self.wait_for_score(('rawx',))
        all_rawx = self.conscience.all_services('rawx')
        one_rawx = all_rawx[0]
        one_rawx['score'] = 1
        one_rawx['type'] = 'rawx'
        self.conscience.lock_score(one_rawx)

        # Stop conscience.
        self._service('conscience-1', 'stop')
        # Ensure conscience is stopped.
        self.assertRaises(Exception, self._service, 'conscience-1', 'status')
        # Start it again.
        self._service('conscience-1', 'start')
        # Load all rawx services.
        # Make several attempts in case conscience is slow to start.
        all_rawx = self.conscience.all_services('rawx', request_attempts=4)
        my_rawx = [x for x in all_rawx if x['addr'] == one_rawx['addr']][0]
        self.assertIn('tag.lock', my_rawx['tags'])
        self.assertTrue(my_rawx['tags']['tag.lock'])
        self.assertEqual(1, my_rawx['score'])
        self.conscience.unlock_score(one_rawx)

    @flaky()
    def test_deregister_services(self):
        self._flush_cs('echo')
        self._reload()
        expected_services = list()
        expected_services.append(self._srv('echo', ip='127.0.0.1'))
        expected_services.append(self._srv('echo', ip='127.0.0.2'))
        expected_services.append(self._srv('echo', ip='127.0.0.3'))
        self._register_srv(expected_services)
        # Sometimes the proxy's service registration thread is slow,
        # and we get only a partial list, hence the flaky decorator.
        services = self._list_srvs('echo')
        self.assertListEqual(
            sorted([srv['addr'] for srv in expected_services]),
            sorted([srv['addr'] for srv in services]))

        service = random.choice(expected_services)
        expected_services.remove(service)
        self._deregister_srv(service)
        services = self._list_srvs('echo')
        self.assertListEqual(
            sorted([srv['addr'] for srv in expected_services]),
            sorted([srv['addr'] for srv in services]))

        self._deregister_srv(expected_services)
        services = self._list_srvs('echo')
        self.assertListEqual([], services)

<<<<<<< HEAD
    def test_single_score(self):
        srv0 = self._srv('echo', ip='127.0.0.3')

        def check(code):
            params = {'type': 'echo', 'service_id': srv0['addr']}
            resp = self.request('GET', self._url_cs("score"), None,
                                params=params, headers=self.TEST_HEADERS)
            self.assertEqual(code, resp.status)

        # Service not found
        self._reload()
        check(404)
        # Registration -> found
        self._register_srv([srv0])
        self._reload_proxy()
        check(200)
        # lock to 0 -> found
        resp = self.request('POST', self._url_cs('lock'), json.dumps(srv0))
        self.assertIn(resp.status, (200, 204))
        self._reload_proxy()
        check(200)
        # removal -> not found
        resp = self.request('POST', self._url_cs('unlock'), json.dumps(srv0))
        self._deregister_srv(srv0)
        self._flush_proxy()
        self._reload_proxy()
        check(404)
=======
    def test_restart_conscience_with_locked_services(self):
        services = self._list_srvs('rawx')
        for service in services:
            service['ns'] = self.ns
            service['type'] = 'rawx'
        try:
            for service in services:
                self._lock_srv(service)

            # Wait until all conscience are up to date
            for _ in range(4):
                for _ in range(8):
                    self._flush_proxy()
                    self._reload_proxy()
                    expeted_services = self._list_srvs('rawx')
                    for service in expeted_services:
                        if not service['tags'].get('tag.lock'):
                            break
                    else:
                        continue
                    break
                else:
                    break
                time.sleep(1)
            else:
                self.fail("At least one service unlocked")
            self.assertEqual(len(services), len(expeted_services))
            expeted_services.sort()

            self._service('%s-conscience-1' % self.ns, 'stop')
            self._service('%s-conscience-1' % self.ns, 'start')
            time.sleep(1)

            for _ in range(8):
                self._flush_proxy()
                self._reload_proxy()
                self.assertListEqual(expeted_services,
                                     sorted(self._list_srvs('rawx')))
        finally:
            try:
                for service in services:
                    self._unlock_srv(service)
            except Exception:
                pass
>>>>>>> b76a22bf
<|MERGE_RESOLUTION|>--- conflicted
+++ resolved
@@ -294,7 +294,6 @@
         services = self._list_srvs('echo')
         self.assertListEqual([], services)
 
-<<<<<<< HEAD
     def test_single_score(self):
         srv0 = self._srv('echo', ip='127.0.0.3')
 
@@ -322,7 +321,7 @@
         self._flush_proxy()
         self._reload_proxy()
         check(404)
-=======
+
     def test_restart_conscience_with_locked_services(self):
         services = self._list_srvs('rawx')
         for service in services:
@@ -366,5 +365,4 @@
                 for service in services:
                     self._unlock_srv(service)
             except Exception:
-                pass
->>>>>>> b76a22bf
+                pass