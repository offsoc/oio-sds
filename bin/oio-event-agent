--- conflicted
+++ resolved
@@ -18,12 +18,8 @@
 
 import eventlet.hubs
 from optparse import OptionParser
-<<<<<<< HEAD
 from oio.common.configuration import parse_options
-=======
 from oio import __canonical_version__
-from oio.common.utils import parse_options
->>>>>>> d6453c83
 from oio.common.green import get_hub
 from oio.event.agent import Runner
 from oio.event.consumer import EventWorker
