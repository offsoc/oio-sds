--- conflicted
+++ resolved
@@ -84,14 +84,4 @@
 
 target_link_libraries(sqliterepo metautils
 		sqlitereporemote sqliteutils
-		${GLIB2_LIBRARIES} ${SQLITE3_LIBRARIES} ${ZK_LIBRARIES})
-<<<<<<< HEAD
-=======
-
-install(TARGETS
-			sqliterepo
-			sqliteutils
-			sqlitereporemote
-		LIBRARY DESTINATION ${LD_LIBDIR}
-		RUNTIME DESTINATION bin)
->>>>>>> ebb5dca1
+		${GLIB2_LIBRARIES} ${SQLITE3_LIBRARIES} ${ZK_LIBRARIES})